/*
 * Copyright (C) 2010 The Android Open Source Project
 *
 * Licensed under the Apache License, Version 2.0 (the "License");
 * you may not use this file except in compliance with the License.
 * You may obtain a copy of the License at
 *
 *      http://www.apache.org/licenses/LICENSE-2.0
 *
 * Unless required by applicable law or agreed to in writing, software
 * distributed under the License is distributed on an "AS IS" BASIS,
 * WITHOUT WARRANTIES OR CONDITIONS OF ANY KIND, either express or implied.
 * See the License for the specific language governing permissions and
 * limitations under the License.
 */

/* TO DO:
 *   1.  Perhaps keep several copies of the encrypted key, in case something
 *       goes horribly wrong?
 *
 */

#include <sys/types.h>
#include <sys/wait.h>
#include <sys/stat.h>
#include <ctype.h>
#include <fcntl.h>
#include <inttypes.h>
#include <unistd.h>
#include <stdio.h>
#include <sys/ioctl.h>
#include <linux/dm-ioctl.h>
#include <libgen.h>
#include <stdlib.h>
#include <sys/param.h>
#include <string.h>
#include <sys/mount.h>
#include <openssl/evp.h>
#include <errno.h>
#include <ext4.h>
#include <linux/kdev_t.h>
#include <fs_mgr.h>
#include <time.h>
#include <math.h>
#include "cryptfs.h"
#define LOG_TAG "Cryptfs"
#include "cutils/log.h"
#include "cutils/properties.h"
#include "cutils/android_reboot.h"
#include "hardware_legacy/power.h"
#include <logwrap/logwrap.h>
#include "VolumeManager.h"
#include "VoldUtil.h"
#include "crypto_scrypt.h"
#include "ext4_utils.h"
#include "f2fs_sparseblock.h"
#include "CheckBattery.h"
#include "Process.h"

#include <hardware/keymaster.h>

#define UNUSED __attribute__((unused))

#define UNUSED __attribute__((unused))

#ifdef CONFIG_HW_DISK_ENCRYPTION
#include "cryptfs_hw.h"
#endif

#define DM_CRYPT_BUF_SIZE 4096

#define HASH_COUNT 2000
#define KEY_LEN_BYTES 16
#define IV_LEN_BYTES 16

#define KEY_IN_FOOTER  "footer"

// "default_password" encoded into hex (d=0x64 etc)
#define DEFAULT_PASSWORD "64656661756c745f70617373776f7264"

#define EXT4_FS 1
#define F2FS_FS 2

#define TABLE_LOAD_RETRIES 10

#define RSA_KEY_SIZE 2048
#define RSA_KEY_SIZE_BYTES (RSA_KEY_SIZE / 8)
#define RSA_EXPONENT 0x10001

#define RETRY_MOUNT_ATTEMPTS 10
#define RETRY_MOUNT_DELAY_SECONDS 1

char *me = "cryptfs";

static unsigned char saved_master_key[KEY_LEN_BYTES];
static char *saved_mount_point;
static int  master_key_saved = 0;
static struct crypt_persist_data *persist_data = NULL;

static int keymaster_init(keymaster_device_t **keymaster_dev)
{
    int rc;

    const hw_module_t* mod;
    rc = hw_get_module_by_class(KEYSTORE_HARDWARE_MODULE_ID, NULL, &mod);
    if (rc) {
        ALOGE("could not find any keystore module");
        goto out;
    }

    rc = keymaster_open(mod, keymaster_dev);
    if (rc) {
        ALOGE("could not open keymaster device in %s (%s)",
            KEYSTORE_HARDWARE_MODULE_ID, strerror(-rc));
        goto out;
    }

    return 0;

out:
    *keymaster_dev = NULL;
    return rc;
}

/* Should we use keymaster? */
static int keymaster_check_compatibility()
{
    keymaster_device_t *keymaster_dev = 0;
    int rc = 0;

    if (keymaster_init(&keymaster_dev)) {
        SLOGE("Failed to init keymaster");
        rc = -1;
        goto out;
    }

    SLOGI("keymaster version is %d", keymaster_dev->common.module->module_api_version);

    if (keymaster_dev->common.module->module_api_version
            < KEYMASTER_MODULE_API_VERSION_0_3) {
        rc = 0;
        goto out;
    }

    if (!(keymaster_dev->flags & KEYMASTER_SOFTWARE_ONLY) &&
        (keymaster_dev->flags & KEYMASTER_BLOBS_ARE_STANDALONE)) {
        rc = 1;
    }

out:
    keymaster_close(keymaster_dev);
    return rc;
}

/* Create a new keymaster key and store it in this footer */
static int keymaster_create_key(struct crypt_mnt_ftr *ftr)
{
    uint8_t* key = 0;
    keymaster_device_t *keymaster_dev = 0;

    if (keymaster_init(&keymaster_dev)) {
        SLOGE("Failed to init keymaster");
        return -1;
    }

    int rc = 0;

    keymaster_rsa_keygen_params_t params;
    memset(&params, '\0', sizeof(params));
    params.public_exponent = RSA_EXPONENT;
    params.modulus_size = RSA_KEY_SIZE;

    size_t key_size;
    if (keymaster_dev->generate_keypair(keymaster_dev, TYPE_RSA, &params,
                                        &key, &key_size)) {
        SLOGE("Failed to generate keypair");
        rc = -1;
        goto out;
    }

    if (key_size > KEYMASTER_BLOB_SIZE) {
        SLOGE("Keymaster key too large for crypto footer");
        rc = -1;
        goto out;
    }

    memcpy(ftr->keymaster_blob, key, key_size);
    ftr->keymaster_blob_size = key_size;

out:
    keymaster_close(keymaster_dev);
    free(key);
    return rc;
}

/* This signs the given object using the keymaster key. */
static int keymaster_sign_object(struct crypt_mnt_ftr *ftr,
                                 const unsigned char *object,
                                 const size_t object_size,
                                 unsigned char **signature,
                                 size_t *signature_size)
{
    int rc = 0;
    keymaster_device_t *keymaster_dev = 0;
    if (keymaster_init(&keymaster_dev)) {
        SLOGE("Failed to init keymaster");
        return -1;
    }

    /* We currently set the digest type to DIGEST_NONE because it's the
     * only supported value for keymaster. A similar issue exists with
     * PADDING_NONE. Long term both of these should likely change.
     */
    keymaster_rsa_sign_params_t params;
    params.digest_type = DIGEST_NONE;
    params.padding_type = PADDING_NONE;

    unsigned char to_sign[RSA_KEY_SIZE_BYTES];
    size_t to_sign_size = sizeof(to_sign);
    memset(to_sign, 0, RSA_KEY_SIZE_BYTES);

    // To sign a message with RSA, the message must satisfy two
    // constraints:
    //
    // 1. The message, when interpreted as a big-endian numeric value, must
    //    be strictly less than the public modulus of the RSA key.  Note
    //    that because the most significant bit of the public modulus is
    //    guaranteed to be 1 (else it's an (n-1)-bit key, not an n-bit
    //    key), an n-bit message with most significant bit 0 always
    //    satisfies this requirement.
    //
    // 2. The message must have the same length in bits as the public
    //    modulus of the RSA key.  This requirement isn't mathematically
    //    necessary, but is necessary to ensure consistency in
    //    implementations.
    switch (ftr->kdf_type) {
        case KDF_SCRYPT_KEYMASTER_UNPADDED:
            // This is broken: It produces a message which is shorter than
            // the public modulus, failing criterion 2.
            memcpy(to_sign, object, object_size);
            to_sign_size = object_size;
            SLOGI("Signing unpadded object");
            break;
        case KDF_SCRYPT_KEYMASTER_BADLY_PADDED:
            // This is broken: Since the value of object is uniformly
            // distributed, it produces a message that is larger than the
            // public modulus with probability 0.25.
            memcpy(to_sign, object, min(RSA_KEY_SIZE_BYTES, object_size));
            SLOGI("Signing end-padded object");
            break;
        case KDF_SCRYPT_KEYMASTER:
            // This ensures the most significant byte of the signed message
            // is zero.  We could have zero-padded to the left instead, but
            // this approach is slightly more robust against changes in
            // object size.  However, it's still broken (but not unusably
            // so) because we really should be using a proper RSA padding
            // function, such as OAEP.
            //
            // TODO(paullawrence): When keymaster 0.4 is available, change
            // this to use the padding options it provides.
            memcpy(to_sign + 1, object, min(RSA_KEY_SIZE_BYTES - 1, object_size));
            SLOGI("Signing safely-padded object");
            break;
        default:
            SLOGE("Unknown KDF type %d", ftr->kdf_type);
            return -1;
    }

    rc = keymaster_dev->sign_data(keymaster_dev,
                                  &params,
                                  ftr->keymaster_blob,
                                  ftr->keymaster_blob_size,
                                  to_sign,
                                  to_sign_size,
                                  signature,
                                  signature_size);

    keymaster_close(keymaster_dev);
    return rc;
}

/* Store password when userdata is successfully decrypted and mounted.
 * Cleared by cryptfs_clear_password
 *
 * To avoid a double prompt at boot, we need to store the CryptKeeper
 * password and pass it to KeyGuard, which uses it to unlock KeyStore.
 * Since the entire framework is torn down and rebuilt after encryption,
 * we have to use a daemon or similar to store the password. Since vold
 * is secured against IPC except from system processes, it seems a reasonable
 * place to store this.
 *
 * password should be cleared once it has been used.
 *
 * password is aged out after password_max_age_seconds seconds.
 */
static char* password = 0;
static int password_expiry_time = 0;
static const int password_max_age_seconds = 60;

extern struct fstab *fstab;

enum RebootType {reboot, recovery, shutdown};
static void cryptfs_reboot(enum RebootType rt)
{
  switch(rt) {
      case reboot:
          property_set(ANDROID_RB_PROPERTY, "reboot");
          break;

      case recovery:
          property_set(ANDROID_RB_PROPERTY, "reboot,recovery");
          break;

      case shutdown:
          property_set(ANDROID_RB_PROPERTY, "shutdown");
          break;
    }

    sleep(20);

    /* Shouldn't get here, reboot should happen before sleep times out */
    return;
}

static void ioctl_init(struct dm_ioctl *io, size_t dataSize, const char *name, unsigned flags)
{
    memset(io, 0, dataSize);
    io->data_size = dataSize;
    io->data_start = sizeof(struct dm_ioctl);
    io->version[0] = 4;
    io->version[1] = 0;
    io->version[2] = 0;
    io->flags = flags;
    if (name) {
        strncpy(io->name, name, sizeof(io->name));
    }
}

/**
 * Gets the default device scrypt parameters for key derivation time tuning.
 * The parameters should lead to about one second derivation time for the
 * given device.
 */
static void get_device_scrypt_params(struct crypt_mnt_ftr *ftr) {
    const int default_params[] = SCRYPT_DEFAULTS;
    int params[] = SCRYPT_DEFAULTS;
    char paramstr[PROPERTY_VALUE_MAX];
    char *token;
    char *saveptr;
    int i;

    property_get(SCRYPT_PROP, paramstr, "");
    if (paramstr[0] != '\0') {
        /*
         * The token we're looking for should be three integers separated by
         * colons (e.g., "12:8:1"). Scan the property to make sure it matches.
         */
        for (i = 0, token = strtok_r(paramstr, ":", &saveptr);
                token != NULL && i < 3;
                i++, token = strtok_r(NULL, ":", &saveptr)) {
            char *endptr;
            params[i] = strtol(token, &endptr, 10);

            /*
             * Check that there was a valid number and it's 8-bit. If not,
             * break out and the end check will take the default values.
             */
            if ((*token == '\0') || (*endptr != '\0') || params[i] < 0 || params[i] > 255) {
                break;
            }
        }

        /*
         * If there were not enough tokens or a token was malformed (not an
         * integer), it will end up here and the default parameters can be
         * taken.
         */
        if ((i != 3) || (token != NULL)) {
            SLOGW("bad scrypt parameters '%s' should be like '12:8:1'; using defaults", paramstr);
            memcpy(params, default_params, sizeof(params));
        }
    }

    ftr->N_factor = params[0];
    ftr->r_factor = params[1];
    ftr->p_factor = params[2];
}

static unsigned int get_fs_size(char *dev)
{
    int fd, block_size;
    struct ext4_super_block sb;
    off64_t len;

    if ((fd = open(dev, O_RDONLY)) < 0) {
        SLOGE("Cannot open device to get filesystem size ");
        return 0;
    }

    if (lseek64(fd, 1024, SEEK_SET) < 0) {
        SLOGE("Cannot seek to superblock");
        return 0;
    }

    if (read(fd, &sb, sizeof(sb)) != sizeof(sb)) {
        SLOGE("Cannot read superblock");
        return 0;
    }

    close(fd);

    if (le32_to_cpu(sb.s_magic) != EXT4_SUPER_MAGIC) {
        SLOGE("Not a valid ext4 superblock");
        return 0;
    }
    block_size = 1024 << sb.s_log_block_size;
    /* compute length in bytes */
    len = ( ((off64_t)sb.s_blocks_count_hi << 32) + sb.s_blocks_count_lo) * block_size;

    /* return length in sectors */
    return (unsigned int) (len / 512);
}

static int get_crypt_ftr_info(char **metadata_fname, off64_t *off)
{
  static int cached_data = 0;
  static off64_t cached_off = 0;
  static char cached_metadata_fname[PROPERTY_VALUE_MAX] = "";
  int fd;
  char key_loc[PROPERTY_VALUE_MAX];
  char real_blkdev[PROPERTY_VALUE_MAX];
  unsigned int nr_sec;
  int rc = -1;

  if (!cached_data) {
    fs_mgr_get_crypt_info(fstab, key_loc, real_blkdev, sizeof(key_loc));

    if (!strcmp(key_loc, KEY_IN_FOOTER)) {
      if ( (fd = open(real_blkdev, O_RDWR)) < 0) {
        SLOGE("Cannot open real block device %s\n", real_blkdev);
        return -1;
      }

      if ((nr_sec = get_blkdev_size(fd))) {
        /* If it's an encrypted Android partition, the last 16 Kbytes contain the
         * encryption info footer and key, and plenty of bytes to spare for future
         * growth.
         */
        strlcpy(cached_metadata_fname, real_blkdev, sizeof(cached_metadata_fname));
        cached_off = ((off64_t)nr_sec * 512) - CRYPT_FOOTER_OFFSET;
        cached_data = 1;
      } else {
        SLOGE("Cannot get size of block device %s\n", real_blkdev);
      }
      close(fd);
    } else {
      strlcpy(cached_metadata_fname, key_loc, sizeof(cached_metadata_fname));
      cached_off = 0;
      cached_data = 1;
    }
  }

  if (cached_data) {
    if (metadata_fname) {
        *metadata_fname = cached_metadata_fname;
    }
    if (off) {
        *off = cached_off;
    }
    rc = 0;
  }

  return rc;
}

/* key or salt can be NULL, in which case just skip writing that value.  Useful to
 * update the failed mount count but not change the key.
 */
static int put_crypt_ftr_and_key(struct crypt_mnt_ftr *crypt_ftr)
{
  int fd;
  unsigned int cnt;
  /* starting_off is set to the SEEK_SET offset
   * where the crypto structure starts
   */
  off64_t starting_off;
  int rc = -1;
  char *fname = NULL;
  struct stat statbuf;

  if (get_crypt_ftr_info(&fname, &starting_off)) {
    SLOGE("Unable to get crypt_ftr_info\n");
    return -1;
  }
  if (fname[0] != '/') {
    SLOGE("Unexpected value for crypto key location\n");
    return -1;
  }
  if ( (fd = open(fname, O_RDWR | O_CREAT, 0600)) < 0) {
    SLOGE("Cannot open footer file %s for put\n", fname);
    return -1;
  }

  /* Seek to the start of the crypt footer */
  if (lseek64(fd, starting_off, SEEK_SET) == -1) {
    SLOGE("Cannot seek to real block device footer\n");
    goto errout;
  }

  if ((cnt = write(fd, crypt_ftr, sizeof(struct crypt_mnt_ftr))) != sizeof(struct crypt_mnt_ftr)) {
    SLOGE("Cannot write real block device footer\n");
    goto errout;
  }

  fstat(fd, &statbuf);
  /* If the keys are kept on a raw block device, do not try to truncate it. */
  if (S_ISREG(statbuf.st_mode)) {
    if (ftruncate(fd, 0x4000)) {
      SLOGE("Cannot set footer file size\n");
      goto errout;
    }
  }

  /* Success! */
  rc = 0;

errout:
  close(fd);
  return rc;

}

static inline int unix_read(int  fd, void*  buff, int  len)
{
    return TEMP_FAILURE_RETRY(read(fd, buff, len));
}

static inline int unix_write(int  fd, const void*  buff, int  len)
{
    return TEMP_FAILURE_RETRY(write(fd, buff, len));
}

static void init_empty_persist_data(struct crypt_persist_data *pdata, int len)
{
    memset(pdata, 0, len);
    pdata->persist_magic = PERSIST_DATA_MAGIC;
    pdata->persist_valid_entries = 0;
}

/* A routine to update the passed in crypt_ftr to the lastest version.
 * fd is open read/write on the device that holds the crypto footer and persistent
 * data, crypt_ftr is a pointer to the struct to be updated, and offset is the
 * absolute offset to the start of the crypt_mnt_ftr on the passed in fd.
 */
static void upgrade_crypt_ftr(int fd, struct crypt_mnt_ftr *crypt_ftr, off64_t offset)
{
    int orig_major = crypt_ftr->major_version;
    int orig_minor = crypt_ftr->minor_version;

    if ((crypt_ftr->major_version == 1) && (crypt_ftr->minor_version == 0)) {
        struct crypt_persist_data *pdata;
        off64_t pdata_offset = offset + CRYPT_FOOTER_TO_PERSIST_OFFSET;

        SLOGW("upgrading crypto footer to 1.1");

        pdata = malloc(CRYPT_PERSIST_DATA_SIZE);
        if (pdata == NULL) {
            SLOGE("Cannot allocate persisent data\n");
            return;
        }
        memset(pdata, 0, CRYPT_PERSIST_DATA_SIZE);

        /* Need to initialize the persistent data area */
        if (lseek64(fd, pdata_offset, SEEK_SET) == -1) {
            SLOGE("Cannot seek to persisent data offset\n");
            return;
        }
        /* Write all zeros to the first copy, making it invalid */
        unix_write(fd, pdata, CRYPT_PERSIST_DATA_SIZE);

        /* Write a valid but empty structure to the second copy */
        init_empty_persist_data(pdata, CRYPT_PERSIST_DATA_SIZE);
        unix_write(fd, pdata, CRYPT_PERSIST_DATA_SIZE);

        /* Update the footer */
        crypt_ftr->persist_data_size = CRYPT_PERSIST_DATA_SIZE;
        crypt_ftr->persist_data_offset[0] = pdata_offset;
        crypt_ftr->persist_data_offset[1] = pdata_offset + CRYPT_PERSIST_DATA_SIZE;
        crypt_ftr->minor_version = 1;
    }

    if ((crypt_ftr->major_version == 1) && (crypt_ftr->minor_version == 1)) {
        SLOGW("upgrading crypto footer to 1.2");
        /* But keep the old kdf_type.
         * It will get updated later to KDF_SCRYPT after the password has been verified.
         */
        crypt_ftr->kdf_type = KDF_PBKDF2;
        get_device_scrypt_params(crypt_ftr);
        crypt_ftr->minor_version = 2;
    }

    if ((crypt_ftr->major_version == 1) && (crypt_ftr->minor_version == 2)) {
        SLOGW("upgrading crypto footer to 1.3");
        crypt_ftr->crypt_type = CRYPT_TYPE_PASSWORD;
        crypt_ftr->minor_version = 3;
    }

    if ((orig_major != crypt_ftr->major_version) || (orig_minor != crypt_ftr->minor_version)) {
        if (lseek64(fd, offset, SEEK_SET) == -1) {
            SLOGE("Cannot seek to crypt footer\n");
            return;
        }
        unix_write(fd, crypt_ftr, sizeof(struct crypt_mnt_ftr));
    }
}


static int get_crypt_ftr_and_key(struct crypt_mnt_ftr *crypt_ftr)
{
  int fd;
  unsigned int cnt;
  off64_t starting_off;
  int rc = -1;
  char *fname = NULL;
  struct stat statbuf;

  if (get_crypt_ftr_info(&fname, &starting_off)) {
    SLOGE("Unable to get crypt_ftr_info\n");
    return -1;
  }
  if (fname[0] != '/') {
    SLOGE("Unexpected value for crypto key location\n");
    return -1;
  }
  if ( (fd = open(fname, O_RDWR)) < 0) {
    SLOGE("Cannot open footer file %s for get\n", fname);
    return -1;
  }

  /* Make sure it's 16 Kbytes in length */
  fstat(fd, &statbuf);
  if (S_ISREG(statbuf.st_mode) && (statbuf.st_size != 0x4000)) {
    SLOGE("footer file %s is not the expected size!\n", fname);
    goto errout;
  }

  /* Seek to the start of the crypt footer */
  if (lseek64(fd, starting_off, SEEK_SET) == -1) {
    SLOGE("Cannot seek to real block device footer\n");
    goto errout;
  }

  if ( (cnt = read(fd, crypt_ftr, sizeof(struct crypt_mnt_ftr))) != sizeof(struct crypt_mnt_ftr)) {
    SLOGE("Cannot read real block device footer\n");
    goto errout;
  }

  if (crypt_ftr->magic != CRYPT_MNT_MAGIC) {
    SLOGE("Bad magic for real block device %s\n", fname);
    goto errout;
  }

  if (crypt_ftr->major_version != CURRENT_MAJOR_VERSION) {
    SLOGE("Cannot understand major version %d real block device footer; expected %d\n",
          crypt_ftr->major_version, CURRENT_MAJOR_VERSION);
    goto errout;
  }

  if (crypt_ftr->minor_version > CURRENT_MINOR_VERSION) {
    SLOGW("Warning: crypto footer minor version %d, expected <= %d, continuing...\n",
          crypt_ftr->minor_version, CURRENT_MINOR_VERSION);
  }

  /* If this is a verion 1.0 crypt_ftr, make it a 1.1 crypt footer, and update the
   * copy on disk before returning.
   */
  if (crypt_ftr->minor_version < CURRENT_MINOR_VERSION) {
    upgrade_crypt_ftr(fd, crypt_ftr, starting_off);
  }

  /* Success! */
  rc = 0;

errout:
  close(fd);
  return rc;
}

static int validate_persistent_data_storage(struct crypt_mnt_ftr *crypt_ftr)
{
    if (crypt_ftr->persist_data_offset[0] + crypt_ftr->persist_data_size >
        crypt_ftr->persist_data_offset[1]) {
        SLOGE("Crypt_ftr persist data regions overlap");
        return -1;
    }

    if (crypt_ftr->persist_data_offset[0] >= crypt_ftr->persist_data_offset[1]) {
        SLOGE("Crypt_ftr persist data region 0 starts after region 1");
        return -1;
    }

    if (((crypt_ftr->persist_data_offset[1] + crypt_ftr->persist_data_size) -
        (crypt_ftr->persist_data_offset[0] - CRYPT_FOOTER_TO_PERSIST_OFFSET)) >
        CRYPT_FOOTER_OFFSET) {
        SLOGE("Persistent data extends past crypto footer");
        return -1;
    }

    return 0;
}

static int load_persistent_data(void)
{
    struct crypt_mnt_ftr crypt_ftr;
    struct crypt_persist_data *pdata = NULL;
    char encrypted_state[PROPERTY_VALUE_MAX];
    char *fname;
    int found = 0;
    int fd;
    int ret;
    int i;

    if (persist_data) {
        /* Nothing to do, we've already loaded or initialized it */
        return 0;
    }


    /* If not encrypted, just allocate an empty table and initialize it */
    property_get("ro.crypto.state", encrypted_state, "");
    if (strcmp(encrypted_state, "encrypted") ) {
        pdata = malloc(CRYPT_PERSIST_DATA_SIZE);
        if (pdata) {
            init_empty_persist_data(pdata, CRYPT_PERSIST_DATA_SIZE);
            persist_data = pdata;
            return 0;
        }
        return -1;
    }

    if(get_crypt_ftr_and_key(&crypt_ftr)) {
        return -1;
    }

    if ((crypt_ftr.major_version < 1)
        || (crypt_ftr.major_version == 1 && crypt_ftr.minor_version < 1)) {
        SLOGE("Crypt_ftr version doesn't support persistent data");
        return -1;
    }

    if (get_crypt_ftr_info(&fname, NULL)) {
        return -1;
    }

    ret = validate_persistent_data_storage(&crypt_ftr);
    if (ret) {
        return -1;
    }

    fd = open(fname, O_RDONLY);
    if (fd < 0) {
        SLOGE("Cannot open %s metadata file", fname);
        return -1;
    }

    if (persist_data == NULL) {
        pdata = malloc(crypt_ftr.persist_data_size);
        if (pdata == NULL) {
            SLOGE("Cannot allocate memory for persistent data");
            goto err;
        }
    }

    for (i = 0; i < 2; i++) {
        if (lseek64(fd, crypt_ftr.persist_data_offset[i], SEEK_SET) < 0) {
            SLOGE("Cannot seek to read persistent data on %s", fname);
            goto err2;
        }
        if (unix_read(fd, pdata, crypt_ftr.persist_data_size) < 0){
            SLOGE("Error reading persistent data on iteration %d", i);
            goto err2;
        }
        if (pdata->persist_magic == PERSIST_DATA_MAGIC) {
            found = 1;
            break;
        }
    }

    if (!found) {
        SLOGI("Could not find valid persistent data, creating");
        init_empty_persist_data(pdata, crypt_ftr.persist_data_size);
    }

    /* Success */
    persist_data = pdata;
    close(fd);
    return 0;

err2:
    free(pdata);

err:
    close(fd);
    return -1;
}

static int save_persistent_data(void)
{
    struct crypt_mnt_ftr crypt_ftr;
    struct crypt_persist_data *pdata;
    char *fname;
    off64_t write_offset;
    off64_t erase_offset;
    int fd;
    int ret;

    if (persist_data == NULL) {
        SLOGE("No persistent data to save");
        return -1;
    }

    if(get_crypt_ftr_and_key(&crypt_ftr)) {
        return -1;
    }

    if ((crypt_ftr.major_version < 1)
        || (crypt_ftr.major_version == 1 && crypt_ftr.minor_version < 1)) {
        SLOGE("Crypt_ftr version doesn't support persistent data");
        return -1;
    }

    ret = validate_persistent_data_storage(&crypt_ftr);
    if (ret) {
        return -1;
    }

    if (get_crypt_ftr_info(&fname, NULL)) {
        return -1;
    }

    fd = open(fname, O_RDWR);
    if (fd < 0) {
        SLOGE("Cannot open %s metadata file", fname);
        return -1;
    }

    pdata = malloc(crypt_ftr.persist_data_size);
    if (pdata == NULL) {
        SLOGE("Cannot allocate persistant data");
        goto err;
    }

    if (lseek64(fd, crypt_ftr.persist_data_offset[0], SEEK_SET) < 0) {
        SLOGE("Cannot seek to read persistent data on %s", fname);
        goto err2;
    }

    if (unix_read(fd, pdata, crypt_ftr.persist_data_size) < 0) {
            SLOGE("Error reading persistent data before save");
            goto err2;
    }

    if (pdata->persist_magic == PERSIST_DATA_MAGIC) {
        /* The first copy is the curent valid copy, so write to
         * the second copy and erase this one */
       write_offset = crypt_ftr.persist_data_offset[1];
       erase_offset = crypt_ftr.persist_data_offset[0];
    } else {
        /* The second copy must be the valid copy, so write to
         * the first copy, and erase the second */
       write_offset = crypt_ftr.persist_data_offset[0];
       erase_offset = crypt_ftr.persist_data_offset[1];
    }

    /* Write the new copy first, if successful, then erase the old copy */
    if (lseek(fd, write_offset, SEEK_SET) < 0) {
        SLOGE("Cannot seek to write persistent data");
        goto err2;
    }
    if (unix_write(fd, persist_data, crypt_ftr.persist_data_size) ==
        (int) crypt_ftr.persist_data_size) {
        if (lseek(fd, erase_offset, SEEK_SET) < 0) {
            SLOGE("Cannot seek to erase previous persistent data");
            goto err2;
        }
        fsync(fd);
        memset(pdata, 0, crypt_ftr.persist_data_size);
        if (unix_write(fd, pdata, crypt_ftr.persist_data_size) !=
            (int) crypt_ftr.persist_data_size) {
            SLOGE("Cannot write to erase previous persistent data");
            goto err2;
        }
        fsync(fd);
    } else {
        SLOGE("Cannot write to save persistent data");
        goto err2;
    }

    /* Success */
    free(pdata);
    close(fd);
    return 0;

err2:
    free(pdata);
err:
    close(fd);
    return -1;
}

static int hexdigit (char c)
{
    if (c >= '0' && c <= '9') return c - '0';
    c = tolower(c);
    if (c >= 'a' && c <= 'f') return c - 'a' + 10;
    return -1;
}

static unsigned char* convert_hex_ascii_to_key(const char* master_key_ascii,
                                               unsigned int* out_keysize)
{
    unsigned int i;
    *out_keysize = 0;

    size_t size = strlen (master_key_ascii);
    if (size % 2) {
        SLOGE("Trying to convert ascii string of odd length");
        return NULL;
    }

    unsigned char* master_key = (unsigned char*) malloc(size / 2);
    if (master_key == 0) {
        SLOGE("Cannot allocate");
        return NULL;
    }

    for (i = 0; i < size; i += 2) {
        int high_nibble = hexdigit (master_key_ascii[i]);
        int low_nibble = hexdigit (master_key_ascii[i + 1]);

        if(high_nibble < 0 || low_nibble < 0) {
            SLOGE("Invalid hex string");
            free (master_key);
            return NULL;
        }

        master_key[*out_keysize] = high_nibble * 16 + low_nibble;
        (*out_keysize)++;
    }

    return master_key;
}

/* Convert a binary key of specified length into an ascii hex string equivalent,
 * without the leading 0x and with null termination
 */
static void convert_key_to_hex_ascii(unsigned char *master_key, unsigned int keysize,
                              char *master_key_ascii)
{
  unsigned int i, a;
  unsigned char nibble;

  for (i=0, a=0; i<keysize; i++, a+=2) {
    /* For each byte, write out two ascii hex digits */
    nibble = (master_key[i] >> 4) & 0xf;
    master_key_ascii[a] = nibble + (nibble > 9 ? 0x37 : 0x30);

    nibble = master_key[i] & 0xf;
    master_key_ascii[a+1] = nibble + (nibble > 9 ? 0x37 : 0x30);
  }

  /* Add the null termination */
  master_key_ascii[a] = '\0';

}

static int load_crypto_mapping_table(struct crypt_mnt_ftr *crypt_ftr, unsigned char *master_key,
                                     char *real_blk_name, const char *name, int fd,
                                     char *extra_params)
{
  char buffer[DM_CRYPT_BUF_SIZE];
  struct dm_ioctl *io;
  struct dm_target_spec *tgt;
  char *crypt_params;
  char master_key_ascii[129]; /* Large enough to hold 512 bit key and null */
  int i;

  io = (struct dm_ioctl *) buffer;

  /* Load the mapping table for this device */
  tgt = (struct dm_target_spec *) &buffer[sizeof(struct dm_ioctl)];

  ioctl_init(io, DM_CRYPT_BUF_SIZE, name, 0);
  io->target_count = 1;
  tgt->status = 0;
  tgt->sector_start = 0;
  tgt->length = crypt_ftr->fs_size;
#ifdef CONFIG_HW_DISK_ENCRYPTION
  if (!strcmp((char *)crypt_ftr->crypto_type_name, "aes-xts")) {
    strlcpy(tgt->target_type, "req-crypt", DM_MAX_TYPE_NAME);
  }
  else {
    strlcpy(tgt->target_type, "crypt", DM_MAX_TYPE_NAME);
  }
#else
  strlcpy(tgt->target_type, "crypt", DM_MAX_TYPE_NAME);
#endif

  crypt_params = buffer + sizeof(struct dm_ioctl) + sizeof(struct dm_target_spec);
  convert_key_to_hex_ascii(master_key, crypt_ftr->keysize, master_key_ascii);
  sprintf(crypt_params, "%s %s 0 %s 0 %s", crypt_ftr->crypto_type_name,
          master_key_ascii, real_blk_name, extra_params);
  crypt_params += strlen(crypt_params) + 1;
  crypt_params = (char *) (((unsigned long)crypt_params + 7) & ~8); /* Align to an 8 byte boundary */
  tgt->next = crypt_params - buffer;

  for (i = 0; i < TABLE_LOAD_RETRIES; i++) {
    if (! ioctl(fd, DM_TABLE_LOAD, io)) {
      break;
    }
    usleep(500000);
  }

  if (i == TABLE_LOAD_RETRIES) {
    /* We failed to load the table, return an error */
    return -1;
  } else {
    return i + 1;
  }
}


static int get_dm_crypt_version(int fd, const char *name,  int *version)
{
    char buffer[DM_CRYPT_BUF_SIZE];
    struct dm_ioctl *io;
    struct dm_target_versions *v;

    io = (struct dm_ioctl *) buffer;

    ioctl_init(io, DM_CRYPT_BUF_SIZE, name, 0);

    if (ioctl(fd, DM_LIST_VERSIONS, io)) {
        return -1;
    }

    /* Iterate over the returned versions, looking for name of "crypt".
     * When found, get and return the version.
     */
    v = (struct dm_target_versions *) &buffer[sizeof(struct dm_ioctl)];
    while (v->next) {
#ifdef CONFIG_HW_DISK_ENCRYPTION
        if (! strcmp(v->name, "crypt") || ! strcmp(v->name, "req-crypt")) {
#else
        if (! strcmp(v->name, "crypt")) {
#endif
            /* We found the crypt driver, return the version, and get out */
            version[0] = v->version[0];
            version[1] = v->version[1];
            version[2] = v->version[2];
            return 0;
        }
        v = (struct dm_target_versions *)(((char *)v) + v->next);
    }

    return -1;
}

static int create_crypto_blk_dev(struct crypt_mnt_ftr *crypt_ftr, unsigned char *master_key,
                                    char *real_blk_name, char *crypto_blk_name, const char *name)
{
  char buffer[DM_CRYPT_BUF_SIZE];
  struct dm_ioctl *io;
  unsigned int minor;
<<<<<<< HEAD
  int fd=0;
  int i;
=======
  int fd;
>>>>>>> 4be36106
  int retval = -1;
  int version[3];
  char *extra_params;
  int load_count;

  if ((fd = open("/dev/device-mapper", O_RDWR)) < 0 ) {
    SLOGE("Cannot open device-mapper\n");
    goto errout;
  }

  io = (struct dm_ioctl *) buffer;

  ioctl_init(io, DM_CRYPT_BUF_SIZE, name, 0);
  if (ioctl(fd, DM_DEV_CREATE, io)) {
    SLOGE("Cannot create dm-crypt device\n");
    goto errout;
  }

  /* Get the device status, in particular, the name of it's device file */
  ioctl_init(io, DM_CRYPT_BUF_SIZE, name, 0);
  if (ioctl(fd, DM_DEV_STATUS, io)) {
    SLOGE("Cannot retrieve dm-crypt device status\n");
    goto errout;
  }
  minor = (io->dev & 0xff) | ((io->dev >> 12) & 0xfff00);
  snprintf(crypto_blk_name, MAXPATHLEN, "/dev/block/dm-%u", minor);

  extra_params = "";
  if (! get_dm_crypt_version(fd, name, version)) {
      /* Support for allow_discards was added in version 1.11.0 */
      if ((version[0] >= 2) ||
          ((version[0] == 1) && (version[1] >= 11))) {
          extra_params = "1 allow_discards";
          SLOGI("Enabling support for allow_discards in dmcrypt.\n");
      }
  }

  load_count = load_crypto_mapping_table(crypt_ftr, master_key, real_blk_name, name,
                                         fd, extra_params);
  if (load_count < 0) {
      SLOGE("Cannot load dm-crypt mapping table.\n");
      goto errout;
  } else if (load_count > 1) {
      SLOGI("Took %d tries to load dmcrypt table.\n", load_count);
  }

  /* Resume this device to activate it */
  ioctl_init(io, DM_CRYPT_BUF_SIZE, name, 0);

  if (ioctl(fd, DM_DEV_SUSPEND, io)) {
    SLOGE("Cannot resume the dm-crypt device\n");
    goto errout;
  }

  /* We made it here with no errors.  Woot! */
  retval = 0;

errout:
  close(fd);   /* If fd is <0 from a failed open call, it's safe to just ignore the close error */

  return retval;
}

static int delete_crypto_blk_dev(char *name)
{
  int fd;
  char buffer[DM_CRYPT_BUF_SIZE];
  struct dm_ioctl *io;
  int retval = -1;

  if ((fd = open("/dev/device-mapper", O_RDWR)) < 0 ) {
    SLOGE("Cannot open device-mapper\n");
    goto errout;
  }

  io = (struct dm_ioctl *) buffer;

  ioctl_init(io, DM_CRYPT_BUF_SIZE, name, 0);
  if (ioctl(fd, DM_DEV_REMOVE, io)) {
    SLOGE("Cannot remove dm-crypt device\n");
    goto errout;
  }

  /* We made it here with no errors.  Woot! */
  retval = 0;

errout:
  close(fd);    /* If fd is <0 from a failed open call, it's safe to just ignore the close error */

  return retval;

}

static int pbkdf2(const char *passwd, const unsigned char *salt,
                  unsigned char *ikey, void *params UNUSED)
{
    SLOGI("Using pbkdf2 for cryptfs KDF");

    /* Turn the password into a key and IV that can decrypt the master key */
    unsigned int keysize;
    char* master_key = (char*)convert_hex_ascii_to_key(passwd, &keysize);
    if (!master_key) return -1;
    PKCS5_PBKDF2_HMAC_SHA1(master_key, keysize, salt, SALT_LEN,
                           HASH_COUNT, KEY_LEN_BYTES+IV_LEN_BYTES, ikey);

    memset(master_key, 0, keysize);
    free (master_key);
    return 0;
}

static int scrypt(const char *passwd, const unsigned char *salt,
                  unsigned char *ikey, void *params)
{
    SLOGI("Using scrypt for cryptfs KDF");

    struct crypt_mnt_ftr *ftr = (struct crypt_mnt_ftr *) params;

    int N = 1 << ftr->N_factor;
    int r = 1 << ftr->r_factor;
    int p = 1 << ftr->p_factor;

    /* Turn the password into a key and IV that can decrypt the master key */
    unsigned int keysize;
    unsigned char* master_key = convert_hex_ascii_to_key(passwd, &keysize);
    if (!master_key) return -1;
    crypto_scrypt(master_key, keysize, salt, SALT_LEN, N, r, p, ikey,
            KEY_LEN_BYTES + IV_LEN_BYTES);

    memset(master_key, 0, keysize);
    free (master_key);
    return 0;
}

static int scrypt_keymaster(const char *passwd, const unsigned char *salt,
                            unsigned char *ikey, void *params)
{
    SLOGI("Using scrypt with keymaster for cryptfs KDF");

    int rc;
    unsigned int key_size;
    size_t signature_size;
    unsigned char* signature;
    struct crypt_mnt_ftr *ftr = (struct crypt_mnt_ftr *) params;

    int N = 1 << ftr->N_factor;
    int r = 1 << ftr->r_factor;
    int p = 1 << ftr->p_factor;

    unsigned char* master_key = convert_hex_ascii_to_key(passwd, &key_size);
    if (!master_key) {
        SLOGE("Failed to convert passwd from hex");
        return -1;
    }

    rc = crypto_scrypt(master_key, key_size, salt, SALT_LEN,
                       N, r, p, ikey, KEY_LEN_BYTES + IV_LEN_BYTES);
    memset(master_key, 0, key_size);
    free(master_key);

    if (rc) {
        SLOGE("scrypt failed");
        return -1;
    }

    if (keymaster_sign_object(ftr, ikey, KEY_LEN_BYTES + IV_LEN_BYTES,
                              &signature, &signature_size)) {
        SLOGE("Signing failed");
        return -1;
    }

    rc = crypto_scrypt(signature, signature_size, salt, SALT_LEN,
                       N, r, p, ikey, KEY_LEN_BYTES + IV_LEN_BYTES);
    free(signature);

    if (rc) {
        SLOGE("scrypt failed");
        return -1;
    }

    return 0;
}

static int encrypt_master_key(const char *passwd, const unsigned char *salt,
                              const unsigned char *decrypted_master_key,
                              unsigned char *encrypted_master_key,
                              struct crypt_mnt_ftr *crypt_ftr)
{
    unsigned char ikey[32+32] = { 0 }; /* Big enough to hold a 256 bit key and 256 bit IV */
    EVP_CIPHER_CTX e_ctx;
    int encrypted_len, final_len;
    int rc = 0;

    /* Turn the password into an intermediate key and IV that can decrypt the master key */
    get_device_scrypt_params(crypt_ftr);

    switch (crypt_ftr->kdf_type) {
    case KDF_SCRYPT_KEYMASTER_UNPADDED:
    case KDF_SCRYPT_KEYMASTER_BADLY_PADDED:
    case KDF_SCRYPT_KEYMASTER:
        if (keymaster_create_key(crypt_ftr)) {
            SLOGE("keymaster_create_key failed");
            return -1;
        }

        if (scrypt_keymaster(passwd, salt, ikey, crypt_ftr)) {
            SLOGE("scrypt failed");
            return -1;
        }
        break;

    case KDF_SCRYPT:
        if (scrypt(passwd, salt, ikey, crypt_ftr)) {
            SLOGE("scrypt failed");
            return -1;
        }
        break;

    default:
        SLOGE("Invalid kdf_type");
        return -1;
    }

    /* Initialize the decryption engine */
    EVP_CIPHER_CTX_init(&e_ctx);
    if (! EVP_EncryptInit_ex(&e_ctx, EVP_aes_128_cbc(), NULL, ikey, ikey+KEY_LEN_BYTES)) {
        SLOGE("EVP_EncryptInit failed\n");
        return -1;
    }
    EVP_CIPHER_CTX_set_padding(&e_ctx, 0); /* Turn off padding as our data is block aligned */

    /* Encrypt the master key */
    if (! EVP_EncryptUpdate(&e_ctx, encrypted_master_key, &encrypted_len,
                              decrypted_master_key, KEY_LEN_BYTES)) {
        SLOGE("EVP_EncryptUpdate failed\n");
        return -1;
    }
    if (! EVP_EncryptFinal_ex(&e_ctx, encrypted_master_key + encrypted_len, &final_len)) {
        SLOGE("EVP_EncryptFinal failed\n");
        return -1;
    }

    if (encrypted_len + final_len != KEY_LEN_BYTES) {
        SLOGE("EVP_Encryption length check failed with %d, %d bytes\n", encrypted_len, final_len);
        return -1;
    }

    /* Store the scrypt of the intermediate key, so we can validate if it's a
       password error or mount error when things go wrong.
       Note there's no need to check for errors, since if this is incorrect, we
       simply won't wipe userdata, which is the correct default behavior
    */
    int N = 1 << crypt_ftr->N_factor;
    int r = 1 << crypt_ftr->r_factor;
    int p = 1 << crypt_ftr->p_factor;

    rc = crypto_scrypt(ikey, KEY_LEN_BYTES,
                       crypt_ftr->salt, sizeof(crypt_ftr->salt), N, r, p,
                       crypt_ftr->scrypted_intermediate_key,
                       sizeof(crypt_ftr->scrypted_intermediate_key));

    if (rc) {
      SLOGE("encrypt_master_key: crypto_scrypt failed");
    }

    return 0;
}

static int decrypt_master_key_aux(char *passwd, unsigned char *salt,
                                  unsigned char *encrypted_master_key,
                                  unsigned char *decrypted_master_key,
                                  kdf_func kdf, void *kdf_params,
                                  unsigned char** intermediate_key,
                                  size_t* intermediate_key_size)
{
  unsigned char ikey[32+32] = { 0 }; /* Big enough to hold a 256 bit key and 256 bit IV */
  EVP_CIPHER_CTX d_ctx;
  int decrypted_len, final_len;

  /* Turn the password into an intermediate key and IV that can decrypt the
     master key */
  if (kdf(passwd, salt, ikey, kdf_params)) {
    SLOGE("kdf failed");
    return -1;
  }

  /* Initialize the decryption engine */
  EVP_CIPHER_CTX_init(&d_ctx);
  if (! EVP_DecryptInit_ex(&d_ctx, EVP_aes_128_cbc(), NULL, ikey, ikey+KEY_LEN_BYTES)) {
    return -1;
  }
  EVP_CIPHER_CTX_set_padding(&d_ctx, 0); /* Turn off padding as our data is block aligned */
  /* Decrypt the master key */
  if (! EVP_DecryptUpdate(&d_ctx, decrypted_master_key, &decrypted_len,
                            encrypted_master_key, KEY_LEN_BYTES)) {
    return -1;
  }
  if (! EVP_DecryptFinal_ex(&d_ctx, decrypted_master_key + decrypted_len, &final_len)) {
    return -1;
  }

  if (decrypted_len + final_len != KEY_LEN_BYTES) {
    return -1;
  }

  /* Copy intermediate key if needed by params */
  if (intermediate_key && intermediate_key_size) {
    *intermediate_key = (unsigned char*) malloc(KEY_LEN_BYTES);
    if (intermediate_key) {
      memcpy(*intermediate_key, ikey, KEY_LEN_BYTES);
      *intermediate_key_size = KEY_LEN_BYTES;
    }
  }

  return 0;
}

static void get_kdf_func(struct crypt_mnt_ftr *ftr, kdf_func *kdf, void** kdf_params)
{
    if (ftr->kdf_type == KDF_SCRYPT_KEYMASTER_UNPADDED ||
        ftr->kdf_type == KDF_SCRYPT_KEYMASTER_BADLY_PADDED ||
        ftr->kdf_type == KDF_SCRYPT_KEYMASTER) {
        *kdf = scrypt_keymaster;
        *kdf_params = ftr;
    } else if (ftr->kdf_type == KDF_SCRYPT) {
        *kdf = scrypt;
        *kdf_params = ftr;
    } else {
        *kdf = pbkdf2;
        *kdf_params = NULL;
    }
}

static int decrypt_master_key(char *passwd, unsigned char *decrypted_master_key,
                              struct crypt_mnt_ftr *crypt_ftr,
                              unsigned char** intermediate_key,
                              size_t* intermediate_key_size)
{
    kdf_func kdf;
    void *kdf_params;
    int ret;

    get_kdf_func(crypt_ftr, &kdf, &kdf_params);
    ret = decrypt_master_key_aux(passwd, crypt_ftr->salt, crypt_ftr->master_key,
                                 decrypted_master_key, kdf, kdf_params,
                                 intermediate_key, intermediate_key_size);
    if (ret != 0) {
        SLOGW("failure decrypting master key");
    }

    return ret;
}

static int create_encrypted_random_key(char *passwd, unsigned char *master_key, unsigned char *salt,
        struct crypt_mnt_ftr *crypt_ftr) {
    int fd;
    unsigned char key_buf[KEY_LEN_BYTES];

    /* Get some random bits for a key */
    fd = open("/dev/urandom", O_RDONLY);
    read(fd, key_buf, sizeof(key_buf));
    read(fd, salt, SALT_LEN);
    close(fd);

    /* Now encrypt it with the password */
    return encrypt_master_key(passwd, salt, key_buf, master_key, crypt_ftr);
}

static int wait_and_unmount(char *mountpoint, bool kill)
{
    int i, err, rc;
#define WAIT_UNMOUNT_COUNT 20

    /*  Now umount the tmpfs filesystem */
    for (i=0; i<WAIT_UNMOUNT_COUNT; i++) {
        if (umount(mountpoint) == 0) {
            break;
        }

        if (errno == EINVAL) {
            /* EINVAL is returned if the directory is not a mountpoint,
             * i.e. there is no filesystem mounted there.  So just get out.
             */
            break;
        }

        err = errno;

        /* If allowed, be increasingly aggressive before the last two retries */
        if (kill) {
            if (i == (WAIT_UNMOUNT_COUNT - 3)) {
                SLOGW("sending SIGHUP to processes with open files\n");
                vold_killProcessesWithOpenFiles(mountpoint, 1);
            } else if (i == (WAIT_UNMOUNT_COUNT - 2)) {
                SLOGW("sending SIGKILL to processes with open files\n");
                vold_killProcessesWithOpenFiles(mountpoint, 2);
            }
        }

        sleep(1);
    }

    if (i < WAIT_UNMOUNT_COUNT) {
      SLOGD("unmounting %s succeeded\n", mountpoint);
      rc = 0;
    } else {
      vold_killProcessesWithOpenFiles(mountpoint, 0);
      SLOGE("unmounting %s failed: %s\n", mountpoint, strerror(err));
      rc = -1;
    }

    return rc;
}

#define DATA_PREP_TIMEOUT 200
static int prep_data_fs(void)
{
    int i;

    /* Do the prep of the /data filesystem */
    property_set("vold.post_fs_data_done", "0");
    property_set("vold.decrypt", "trigger_post_fs_data");
    SLOGD("Just triggered post_fs_data\n");

    /* Wait a max of 50 seconds, hopefully it takes much less */
    for (i=0; i<DATA_PREP_TIMEOUT; i++) {
        char p[PROPERTY_VALUE_MAX];

        property_get("vold.post_fs_data_done", p, "0");
        if (*p == '1') {
            break;
        } else {
            usleep(250000);
        }
    }
    if (i == DATA_PREP_TIMEOUT) {
        /* Ugh, we failed to prep /data in time.  Bail. */
        SLOGE("post_fs_data timed out!\n");
        return -1;
    } else {
        SLOGD("post_fs_data done\n");
        return 0;
    }
}

static void cryptfs_set_corrupt()
{
    // Mark the footer as bad
    struct crypt_mnt_ftr crypt_ftr;
    if (get_crypt_ftr_and_key(&crypt_ftr)) {
        SLOGE("Failed to get crypto footer - panic");
        return;
    }

    crypt_ftr.flags |= CRYPT_DATA_CORRUPT;
    if (put_crypt_ftr_and_key(&crypt_ftr)) {
        SLOGE("Failed to set crypto footer - panic");
        return;
    }
}

static void cryptfs_trigger_restart_min_framework()
{
    if (fs_mgr_do_tmpfs_mount(DATA_MNT_POINT)) {
      SLOGE("Failed to mount tmpfs on data - panic");
      return;
    }

    if (property_set("vold.decrypt", "trigger_post_fs_data")) {
        SLOGE("Failed to trigger post fs data - panic");
        return;
    }

    if (property_set("vold.decrypt", "trigger_restart_min_framework")) {
        SLOGE("Failed to trigger restart min framework - panic");
        return;
    }
}

/* returns < 0 on failure */
static int cryptfs_restart_internal(int restart_main)
{
    char crypto_blkdev[MAXPATHLEN];
    int rc = -1;
    static int restart_successful = 0;

    /* Validate that it's OK to call this routine */
    if (! master_key_saved) {
        SLOGE("Encrypted filesystem not validated, aborting");
        return -1;
    }

    if (restart_successful) {
        SLOGE("System already restarted with encrypted disk, aborting");
        return -1;
    }

    if (restart_main) {
        /* Here is where we shut down the framework.  The init scripts
         * start all services in one of three classes: core, main or late_start.
         * On boot, we start core and main.  Now, we stop main, but not core,
         * as core includes vold and a few other really important things that
         * we need to keep running.  Once main has stopped, we should be able
         * to umount the tmpfs /data, then mount the encrypted /data.
         * We then restart the class main, and also the class late_start.
         * At the moment, I've only put a few things in late_start that I know
         * are not needed to bring up the framework, and that also cause problems
         * with unmounting the tmpfs /data, but I hope to add add more services
         * to the late_start class as we optimize this to decrease the delay
         * till the user is asked for the password to the filesystem.
         */

        /* The init files are setup to stop the class main when vold.decrypt is
         * set to trigger_reset_main.
         */
        property_set("vold.decrypt", "trigger_reset_main");
        SLOGD("Just asked init to shut down class main\n");

        /* Ugh, shutting down the framework is not synchronous, so until it
         * can be fixed, this horrible hack will wait a moment for it all to
         * shut down before proceeding.  Without it, some devices cannot
         * restart the graphics services.
         */
        sleep(2);
    }

    /* Now that the framework is shutdown, we should be able to umount()
     * the tmpfs filesystem, and mount the real one.
     */

    property_get("ro.crypto.fs_crypto_blkdev", crypto_blkdev, "");
    if (strlen(crypto_blkdev) == 0) {
        SLOGE("fs_crypto_blkdev not set\n");
        return -1;
    }

    if (! (rc = wait_and_unmount(DATA_MNT_POINT, true)) ) {
        /* If ro.crypto.readonly is set to 1, mount the decrypted
         * filesystem readonly.  This is used when /data is mounted by
         * recovery mode.
         */
        char ro_prop[PROPERTY_VALUE_MAX];
        property_get("ro.crypto.readonly", ro_prop, "");
        if (strlen(ro_prop) > 0 && atoi(ro_prop)) {
            struct fstab_rec* rec = fs_mgr_get_entry_for_mount_point(fstab, DATA_MNT_POINT);
            rec->flags |= MS_RDONLY;
        }

        /* If that succeeded, then mount the decrypted filesystem */
        int retries = RETRY_MOUNT_ATTEMPTS;
        int mount_rc;
        while ((mount_rc = fs_mgr_do_mount(fstab, DATA_MNT_POINT,
                                           crypto_blkdev, 0))
               != 0) {
            if (mount_rc == FS_MGR_DOMNT_BUSY) {
                /* TODO: invoke something similar to
                   Process::killProcessWithOpenFiles(DATA_MNT_POINT,
                                   retries > RETRY_MOUNT_ATTEMPT/2 ? 1 : 2 ) */
                SLOGI("Failed to mount %s because it is busy - waiting",
                      crypto_blkdev);
                if (--retries) {
                    sleep(RETRY_MOUNT_DELAY_SECONDS);
                } else {
                    /* Let's hope that a reboot clears away whatever is keeping
                       the mount busy */
                    cryptfs_reboot(reboot);
                }
            } else {
                SLOGE("Failed to mount decrypted data");
                cryptfs_set_corrupt();
                cryptfs_trigger_restart_min_framework();
                SLOGI("Started framework to offer wipe");
                return -1;
            }
        }

        property_set("vold.decrypt", "trigger_load_persist_props");
        /* Create necessary paths on /data */
        if (prep_data_fs()) {
            return -1;
        }

        /* startup service classes main and late_start */
        property_set("vold.decrypt", "trigger_restart_framework");
        SLOGD("Just triggered restart_framework\n");

        /* Give it a few moments to get started */
        sleep(1);
    }

    if (rc == 0) {
        restart_successful = 1;
    }

    return rc;
}

int cryptfs_restart(void)
{
    /* Call internal implementation forcing a restart of main service group */
    return cryptfs_restart_internal(1);
}

static int do_crypto_complete(char *mount_point UNUSED)
{
  struct crypt_mnt_ftr crypt_ftr;
  char encrypted_state[PROPERTY_VALUE_MAX];
  char key_loc[PROPERTY_VALUE_MAX];

  property_get("ro.crypto.state", encrypted_state, "");
  if (strcmp(encrypted_state, "encrypted") ) {
    SLOGE("not running with encryption, aborting");
    return CRYPTO_COMPLETE_NOT_ENCRYPTED;
  }

  if (get_crypt_ftr_and_key(&crypt_ftr)) {
    fs_mgr_get_crypt_info(fstab, key_loc, 0, sizeof(key_loc));

    /*
     * Only report this error if key_loc is a file and it exists.
     * If the device was never encrypted, and /data is not mountable for
     * some reason, returning 1 should prevent the UI from presenting the
     * a "enter password" screen, or worse, a "press button to wipe the
     * device" screen.
     */
    if ((key_loc[0] == '/') && (access("key_loc", F_OK) == -1)) {
      SLOGE("master key file does not exist, aborting");
      return CRYPTO_COMPLETE_NOT_ENCRYPTED;
    } else {
      SLOGE("Error getting crypt footer and key\n");
      return CRYPTO_COMPLETE_BAD_METADATA;
    }
  }

  // Test for possible error flags
  if (crypt_ftr.flags & CRYPT_ENCRYPTION_IN_PROGRESS){
    SLOGE("Encryption process is partway completed\n");
    return CRYPTO_COMPLETE_PARTIAL;
  }

  if (crypt_ftr.flags & CRYPT_INCONSISTENT_STATE){
    SLOGE("Encryption process was interrupted but cannot continue\n");
    return CRYPTO_COMPLETE_INCONSISTENT;
  }

  if (crypt_ftr.flags & CRYPT_DATA_CORRUPT){
    SLOGE("Encryption is successful but data is corrupt\n");
    return CRYPTO_COMPLETE_CORRUPT;
  }

  /* We passed the test! We shall diminish, and return to the west */
  return CRYPTO_COMPLETE_ENCRYPTED;
}

static int test_mount_encrypted_fs(struct crypt_mnt_ftr* crypt_ftr,
                                   char *passwd, char *mount_point, char *label)
{
  /* Allocate enough space for a 256 bit key, but we may use less */
  unsigned char decrypted_master_key[32];
  char crypto_blkdev[MAXPATHLEN];
  char real_blkdev[MAXPATHLEN];
  char tmp_mount_point[64];
  unsigned int orig_failed_decrypt_count;
  int rc;
  int use_keymaster = 0;
  int upgrade = 0;
  unsigned char* intermediate_key = 0;
  size_t intermediate_key_size = 0;

  SLOGD("crypt_ftr->fs_size = %lld\n", crypt_ftr->fs_size);
  orig_failed_decrypt_count = crypt_ftr->failed_decrypt_count;

  if (! (crypt_ftr->flags & CRYPT_MNT_KEY_UNENCRYPTED) ) {
    if (decrypt_master_key(passwd, decrypted_master_key, crypt_ftr,
                           &intermediate_key, &intermediate_key_size)) {
      SLOGE("Failed to decrypt master key\n");
      rc = -1;
      goto errout;
    }
  }

  fs_mgr_get_crypt_info(fstab, 0, real_blkdev, sizeof(real_blkdev));

#ifdef CONFIG_HW_DISK_ENCRYPTION
  if (!strcmp((char *)crypt_ftr->crypto_type_name, "aes-xts")) {
    if(!set_hw_device_encryption_key(passwd, (char*) crypt_ftr->crypto_type_name)) {
      SLOGE("Hardware encryption key does not match");
    }
  }
#endif

  // Create crypto block device - all (non fatal) code paths
  // need it
  if (create_crypto_blk_dev(crypt_ftr, decrypted_master_key,
                            real_blkdev, crypto_blkdev, label)) {
     SLOGE("Error creating decrypted block device\n");
     rc = -1;
     goto errout;
  }

  /* Work out if the problem is the password or the data */
  unsigned char scrypted_intermediate_key[sizeof(crypt_ftr->
                                                 scrypted_intermediate_key)];
  int N = 1 << crypt_ftr->N_factor;
  int r = 1 << crypt_ftr->r_factor;
  int p = 1 << crypt_ftr->p_factor;

  rc = crypto_scrypt(intermediate_key, intermediate_key_size,
                     crypt_ftr->salt, sizeof(crypt_ftr->salt),
                     N, r, p, scrypted_intermediate_key,
                     sizeof(scrypted_intermediate_key));

  // Does the key match the crypto footer?
  if (rc == 0 && memcmp(scrypted_intermediate_key,
                        crypt_ftr->scrypted_intermediate_key,
                        sizeof(scrypted_intermediate_key)) == 0) {
    SLOGI("Password matches");
    rc = 0;
  } else {
    /* Try mounting the file system anyway, just in case the problem's with
     * the footer, not the key. */
    sprintf(tmp_mount_point, "%s/tmp_mnt", mount_point);
    mkdir(tmp_mount_point, 0755);
    if (fs_mgr_do_mount(fstab, DATA_MNT_POINT, crypto_blkdev, tmp_mount_point)) {
      SLOGE("Error temp mounting decrypted block device\n");
      delete_crypto_blk_dev(label);

      rc = ++crypt_ftr->failed_decrypt_count;
      put_crypt_ftr_and_key(crypt_ftr);
    } else {
      /* Success! */
      SLOGI("Password did not match but decrypted drive mounted - continue");
      umount(tmp_mount_point);
      rc = 0;
    }
  }

  if (rc == 0) {
    crypt_ftr->failed_decrypt_count = 0;
    if (orig_failed_decrypt_count != 0) {
      put_crypt_ftr_and_key(crypt_ftr);
    }

    /* Save the name of the crypto block device
     * so we can mount it when restarting the framework. */
    property_set("ro.crypto.fs_crypto_blkdev", crypto_blkdev);

    /* Also save a the master key so we can reencrypted the key
     * the key when we want to change the password on it. */
    memcpy(saved_master_key, decrypted_master_key, KEY_LEN_BYTES);
    saved_mount_point = strdup(mount_point);
    master_key_saved = 1;
    SLOGD("%s(): Master key saved\n", __FUNCTION__);
    rc = 0;

    // Upgrade if we're not using the latest KDF.
    use_keymaster = keymaster_check_compatibility();
    if (crypt_ftr->kdf_type == KDF_SCRYPT_KEYMASTER) {
        // Don't allow downgrade
    } else if (use_keymaster == 1 && crypt_ftr->kdf_type != KDF_SCRYPT_KEYMASTER) {
        crypt_ftr->kdf_type = KDF_SCRYPT_KEYMASTER;
        upgrade = 1;
    } else if (use_keymaster == 0 && crypt_ftr->kdf_type != KDF_SCRYPT) {
        crypt_ftr->kdf_type = KDF_SCRYPT;
        upgrade = 1;
    }

    if (upgrade) {
        rc = encrypt_master_key(passwd, crypt_ftr->salt, saved_master_key,
                                crypt_ftr->master_key, crypt_ftr);
        if (!rc) {
            rc = put_crypt_ftr_and_key(crypt_ftr);
        }
        SLOGD("Key Derivation Function upgrade: rc=%d\n", rc);

        // Do not fail even if upgrade failed - machine is bootable
        // Note that if this code is ever hit, there is a *serious* problem
        // since KDFs should never fail. You *must* fix the kdf before
        // proceeding!
        if (rc) {
          SLOGW("Upgrade failed with error %d,"
                " but continuing with previous state",
                rc);
          rc = 0;
        }
    }
  }

 errout:
  if (intermediate_key) {
    memset(intermediate_key, 0, intermediate_key_size);
    free(intermediate_key);
  }
  return rc;
}

/* Called by vold when it wants to undo the crypto mapping of a volume it
 * manages.  This is usually in response to a factory reset, when we want
 * to undo the crypto mapping so the volume is formatted in the clear.
 */
int cryptfs_revert_volume(const char *label)
{
    return delete_crypto_blk_dev((char *)label);
}

/*
 * Called by vold when it's asked to mount an encrypted, nonremovable volume.
 * Setup a dm-crypt mapping, use the saved master key from
 * setting up the /data mapping, and return the new device path.
 */
int cryptfs_setup_volume(const char *label, int major, int minor,
                         char *crypto_sys_path, unsigned int max_path,
                         int *new_major, int *new_minor)
{
    char real_blkdev[MAXPATHLEN], crypto_blkdev[MAXPATHLEN];
    struct crypt_mnt_ftr sd_crypt_ftr;
    struct stat statbuf;
    unsigned int nr_sec;
    int fd;

    sprintf(real_blkdev, "/dev/block/vold/%d:%d", major, minor);

    get_crypt_ftr_and_key(&sd_crypt_ftr);

    /* Update the fs_size field to be the size of the volume */
    fd = open(real_blkdev, O_RDONLY);
    nr_sec = get_blkdev_size(fd);
    close(fd);
    if (nr_sec == 0) {
        SLOGE("Cannot get size of volume %s\n", real_blkdev);
        return -1;
    }

    sd_crypt_ftr.fs_size = nr_sec;
    create_crypto_blk_dev(&sd_crypt_ftr, saved_master_key, real_blkdev, 
                          crypto_blkdev, label);

    if (stat(crypto_blkdev, &statbuf) < 0) {
        SLOGE("Error get stat for crypto_blkdev %s. err=%d(%s)\n",
              crypto_blkdev, errno, strerror(errno));
    }
    *new_major = MAJOR(statbuf.st_rdev);
    *new_minor = MINOR(statbuf.st_rdev);

    /* Create path to sys entry for this block device */
    snprintf(crypto_sys_path, max_path, "/devices/virtual/block/%s", strrchr(crypto_blkdev, '/')+1);

    return 0;
}

int cryptfs_crypto_complete(void)
{
  return do_crypto_complete("/data");
}

int check_unmounted_and_get_ftr(struct crypt_mnt_ftr* crypt_ftr)
{
    char encrypted_state[PROPERTY_VALUE_MAX];
    property_get("ro.crypto.state", encrypted_state, "");
    if ( master_key_saved || strcmp(encrypted_state, "encrypted") ) {
        SLOGE("encrypted fs already validated or not running with encryption,"
              " aborting");
        return -1;
    }

    if (get_crypt_ftr_and_key(crypt_ftr)) {
        SLOGE("Error getting crypt footer and key");
        return -1;
    }

    return 0;
}

/*
 * TODO - transition patterns to new format in calling code
 *        and remove this vile hack, and the use of hex in
 *        the password passing code.
 *
 * Patterns are passed in zero based (i.e. the top left dot
 * is represented by zero, the top middle one etc), but we want
 * to store them '1' based.
 * This is to allow us to migrate the calling code to use this
 * convention. It also solves a nasty problem whereby scrypt ignores
 * trailing zeros, so patterns ending at the top left could be
 * truncated, and similarly, you could add the top left to any
 * pattern and still match.
 * adjust_passwd is a hack function that returns the alternate representation
 * if the password appears to be a pattern (hex numbers all less than 09)
 * If it succeeds we need to try both, and in particular try the alternate
 * first. If the original matches, then we need to update the footer
 * with the alternate.
 * All code that accepts passwords must adjust them first. Since
 * cryptfs_check_passwd is always the first function called after a migration
 * (and indeed on any boot) we only need to do the double try in this
 * function.
 */
char* adjust_passwd(const char* passwd)
{
    size_t index, length;

    if (!passwd) {
        return 0;
    }

    // Check even length. Hex encoded passwords are always
    // an even length, since each character encodes to two characters.
    length = strlen(passwd);
    if (length % 2) {
        SLOGW("Password not correctly hex encoded.");
        return 0;
    }

    // Check password is old-style pattern - a collection of hex
    // encoded bytes less than 9 (00 through 08)
    for (index = 0; index < length; index +=2) {
        if (passwd[index] != '0'
            || passwd[index + 1] < '0' || passwd[index + 1] > '8') {
            return 0;
        }
    }

    // Allocate room for adjusted passwd and null terminate
    char* adjusted = malloc(length + 1);
    adjusted[length] = 0;

    // Add 0x31 ('1') to each character
    for (index = 0; index < length; index += 2) {
        // output is 31 through 39 so set first byte to three, second to src + 1
        adjusted[index] = '3';
        adjusted[index + 1] = passwd[index + 1] + 1;
    }

    return adjusted;
}

int cryptfs_check_passwd(char *passwd)
{
    struct crypt_mnt_ftr crypt_ftr;
    int rc;

    rc = check_unmounted_and_get_ftr(&crypt_ftr);
    if (rc)
        return rc;

    char* adjusted_passwd = adjust_passwd(passwd);
    if (adjusted_passwd) {
        int failed_decrypt_count = crypt_ftr.failed_decrypt_count;
        rc = test_mount_encrypted_fs(&crypt_ftr, adjusted_passwd,
                                     DATA_MNT_POINT, "userdata");

        // Maybe the original one still works?
        if (rc) {
            // Don't double count this failure
            crypt_ftr.failed_decrypt_count = failed_decrypt_count;
            rc = test_mount_encrypted_fs(&crypt_ftr, passwd,
                                         DATA_MNT_POINT, "userdata");
            if (!rc) {
                // cryptfs_changepw also adjusts so pass original
                // Note that adjust_passwd only recognises patterns
                // so we can safely use CRYPT_TYPE_PATTERN
                SLOGI("Updating pattern to new format");
                cryptfs_changepw(CRYPT_TYPE_PATTERN, passwd);
            }
        }
        free(adjusted_passwd);
    } else {
        rc = test_mount_encrypted_fs(&crypt_ftr, passwd,
                                     DATA_MNT_POINT, "userdata");
    }

    if (rc == 0 && crypt_ftr.crypt_type != CRYPT_TYPE_DEFAULT) {
        cryptfs_clear_password();
        password = strdup(passwd);
        struct timespec now;
        clock_gettime(CLOCK_BOOTTIME, &now);
        password_expiry_time = now.tv_sec + password_max_age_seconds;
    }

    return rc;
}

int cryptfs_verify_passwd(char *passwd)
{
    struct crypt_mnt_ftr crypt_ftr;
    /* Allocate enough space for a 256 bit key, but we may use less */
    unsigned char decrypted_master_key[32];
    char encrypted_state[PROPERTY_VALUE_MAX];
    int rc;

    property_get("ro.crypto.state", encrypted_state, "");
    if (strcmp(encrypted_state, "encrypted") ) {
        SLOGE("device not encrypted, aborting");
        return -2;
    }

    if (!master_key_saved) {
        SLOGE("encrypted fs not yet mounted, aborting");
        return -1;
    }

    if (!saved_mount_point) {
        SLOGE("encrypted fs failed to save mount point, aborting");
        return -1;
    }

    if (get_crypt_ftr_and_key(&crypt_ftr)) {
        SLOGE("Error getting crypt footer and key\n");
        return -1;
    }

    if (crypt_ftr.flags & CRYPT_MNT_KEY_UNENCRYPTED) {
        /* If the device has no password, then just say the password is valid */
        rc = 0;
    } else {
        char* adjusted_passwd = adjust_passwd(passwd);
        if (adjusted_passwd) {
            passwd = adjusted_passwd;
        }

        decrypt_master_key(passwd, decrypted_master_key, &crypt_ftr, 0, 0);
        if (!memcmp(decrypted_master_key, saved_master_key, crypt_ftr.keysize)) {
            /* They match, the password is correct */
            rc = 0;
        } else {
            /* If incorrect, sleep for a bit to prevent dictionary attacks */
            sleep(1);
            rc = 1;
        }

        free(adjusted_passwd);
    }

    return rc;
}

/* Initialize a crypt_mnt_ftr structure.  The keysize is
 * defaulted to 16 bytes, and the filesystem size to 0.
 * Presumably, at a minimum, the caller will update the
 * filesystem size and crypto_type_name after calling this function.
 */
static int cryptfs_init_crypt_mnt_ftr(struct crypt_mnt_ftr *ftr)
{
    off64_t off;

    memset(ftr, 0, sizeof(struct crypt_mnt_ftr));
    ftr->magic = CRYPT_MNT_MAGIC;
    ftr->major_version = CURRENT_MAJOR_VERSION;
    ftr->minor_version = CURRENT_MINOR_VERSION;
    ftr->ftr_size = sizeof(struct crypt_mnt_ftr);
    ftr->keysize = KEY_LEN_BYTES;

    switch (keymaster_check_compatibility()) {
    case 1:
        ftr->kdf_type = KDF_SCRYPT_KEYMASTER;
        break;

    case 0:
        ftr->kdf_type = KDF_SCRYPT;
        break;

    default:
        SLOGE("keymaster_check_compatibility failed");
        return -1;
    }

    get_device_scrypt_params(ftr);

    ftr->persist_data_size = CRYPT_PERSIST_DATA_SIZE;
    if (get_crypt_ftr_info(NULL, &off) == 0) {
        ftr->persist_data_offset[0] = off + CRYPT_FOOTER_TO_PERSIST_OFFSET;
        ftr->persist_data_offset[1] = off + CRYPT_FOOTER_TO_PERSIST_OFFSET +
                                    ftr->persist_data_size;
    }

    return 0;
}

static int cryptfs_enable_wipe(char *crypto_blkdev, off64_t size, int type)
{
    const char *args[10];
    char size_str[32]; /* Must be large enough to hold a %lld and null byte */
    int num_args;
    int status;
    int tmp;
    int rc = -1;

    if (type == EXT4_FS) {
        args[0] = "/system/bin/make_ext4fs";
        args[1] = "-a";
        args[2] = "/data";
        args[3] = "-l";
        snprintf(size_str, sizeof(size_str), "%" PRId64, size * 512);
        args[4] = size_str;
        args[5] = crypto_blkdev;
        num_args = 6;
        SLOGI("Making empty filesystem with command %s %s %s %s %s %s\n",
              args[0], args[1], args[2], args[3], args[4], args[5]);
    } else if (type == F2FS_FS) {
        args[0] = "/system/bin/mkfs.f2fs";
        args[1] = "-t";
        args[2] = "-d1";
        args[3] = crypto_blkdev;
        snprintf(size_str, sizeof(size_str), "%" PRId64, size);
        args[4] = size_str;
        num_args = 5;
        SLOGI("Making empty filesystem with command %s %s %s %s %s\n",
              args[0], args[1], args[2], args[3], args[4]);
    } else {
        SLOGE("cryptfs_enable_wipe(): unknown filesystem type %d\n", type);
        return -1;
    }

    tmp = android_fork_execvp(num_args, (char **)args, &status, false, true);

    if (tmp != 0) {
      SLOGE("Error creating empty filesystem on %s due to logwrap error\n", crypto_blkdev);
    } else {
        if (WIFEXITED(status)) {
            if (WEXITSTATUS(status)) {
                SLOGE("Error creating filesystem on %s, exit status %d ",
                      crypto_blkdev, WEXITSTATUS(status));
            } else {
                SLOGD("Successfully created filesystem on %s\n", crypto_blkdev);
                rc = 0;
            }
        } else {
            SLOGE("Error creating filesystem on %s, did not exit normally\n", crypto_blkdev);
       }
    }

    return rc;
}

#define CRYPT_INPLACE_BUFSIZE 4096
#define CRYPT_SECTORS_PER_BUFSIZE (CRYPT_INPLACE_BUFSIZE / CRYPT_SECTOR_SIZE)
#define CRYPT_SECTOR_SIZE 512

/* aligned 32K writes tends to make flash happy.
 * SD card association recommends it.
 */
#ifndef CONFIG_HW_DISK_ENCRYPTION
#define BLOCKS_AT_A_TIME 8
#else
#define BLOCKS_AT_A_TIME 1024
#endif

struct encryptGroupsData
{
    int realfd;
    int cryptofd;
    off64_t numblocks;
    off64_t one_pct, cur_pct, new_pct;
    off64_t blocks_already_done, tot_numblocks;
    off64_t used_blocks_already_done, tot_used_blocks;
    char* real_blkdev, * crypto_blkdev;
    int count;
    off64_t offset;
    char* buffer;
    off64_t last_written_sector;
    int completed;
    time_t time_started;
    int remaining_time;
};

static void update_progress(struct encryptGroupsData* data, int is_used)
{
    data->blocks_already_done++;

    if (is_used) {
        data->used_blocks_already_done++;
    }
    if (data->tot_used_blocks) {
        data->new_pct = data->used_blocks_already_done / data->one_pct;
    } else {
        data->new_pct = data->blocks_already_done / data->one_pct;
    }

    if (data->new_pct > data->cur_pct) {
        char buf[8];
        data->cur_pct = data->new_pct;
        snprintf(buf, sizeof(buf), "%" PRId64, data->cur_pct);
        property_set("vold.encrypt_progress", buf);
    }

    if (data->cur_pct >= 5) {
        struct timespec time_now;
        if (clock_gettime(CLOCK_MONOTONIC, &time_now)) {
            SLOGW("Error getting time");
        } else {
            double elapsed_time = difftime(time_now.tv_sec, data->time_started);
            off64_t remaining_blocks = data->tot_used_blocks
                                       - data->used_blocks_already_done;
            int remaining_time = (int)(elapsed_time * remaining_blocks
                                       / data->used_blocks_already_done);

            // Change time only if not yet set, lower, or a lot higher for
            // best user experience
            if (data->remaining_time == -1
                || remaining_time < data->remaining_time
                || remaining_time > data->remaining_time + 60) {
                char buf[8];
                snprintf(buf, sizeof(buf), "%d", remaining_time);
                property_set("vold.encrypt_time_remaining", buf);
                data->remaining_time = remaining_time;
            }
        }
    }
}

static void log_progress(struct encryptGroupsData const* data, bool completed)
{
    // Precondition - if completed data = 0 else data != 0

    // Track progress so we can skip logging blocks
    static off64_t offset = -1;

    // Need to close existing 'Encrypting from' log?
    if (completed || (offset != -1 && data->offset != offset)) {
        SLOGI("Encrypted to sector %" PRId64,
              offset / info.block_size * CRYPT_SECTOR_SIZE);
        offset = -1;
    }

    // Need to start new 'Encrypting from' log?
    if (!completed && offset != data->offset) {
        SLOGI("Encrypting from sector %" PRId64,
              data->offset / info.block_size * CRYPT_SECTOR_SIZE);
    }

    // Update offset
    if (!completed) {
        offset = data->offset + (off64_t)data->count * info.block_size;
    }
}

static int flush_outstanding_data(struct encryptGroupsData* data)
{
    if (data->count == 0) {
        return 0;
    }

    SLOGV("Copying %d blocks at offset %" PRIx64, data->count, data->offset);

    if (pread64(data->realfd, data->buffer,
                info.block_size * data->count, data->offset)
        <= 0) {
        SLOGE("Error reading real_blkdev %s for inplace encrypt",
              data->real_blkdev);
        return -1;
    }

    if (pwrite64(data->cryptofd, data->buffer,
                 info.block_size * data->count, data->offset)
        <= 0) {
        SLOGE("Error writing crypto_blkdev %s for inplace encrypt",
              data->crypto_blkdev);
        return -1;
    } else {
      log_progress(data, false);
    }

    data->count = 0;
    data->last_written_sector = (data->offset + data->count)
                                / info.block_size * CRYPT_SECTOR_SIZE - 1;
    return 0;
}

static int encrypt_groups(struct encryptGroupsData* data)
{
    unsigned int i;
    u8 *block_bitmap = 0;
    unsigned int block;
    off64_t ret;
    int rc = -1;

    data->buffer = malloc(info.block_size * BLOCKS_AT_A_TIME);
    if (!data->buffer) {
        SLOGE("Failed to allocate crypto buffer");
        goto errout;
    }

    block_bitmap = malloc(info.block_size);
    if (!block_bitmap) {
        SLOGE("failed to allocate block bitmap");
        goto errout;
    }

    for (i = 0; i < aux_info.groups; ++i) {
        SLOGI("Encrypting group %d", i);

        u32 first_block = aux_info.first_data_block + i * info.blocks_per_group;
        u32 block_count = min(info.blocks_per_group,
                             aux_info.len_blocks - first_block);

        off64_t offset = (u64)info.block_size
                         * aux_info.bg_desc[i].bg_block_bitmap;

        ret = pread64(data->realfd, block_bitmap, info.block_size, offset);
        if (ret != (int)info.block_size) {
            SLOGE("failed to read all of block group bitmap %d", i);
            goto errout;
        }

        offset = (u64)info.block_size * first_block;

        data->count = 0;

        for (block = 0; block < block_count; block++) {
            int used = bitmap_get_bit(block_bitmap, block);
            update_progress(data, used);
            if (used) {
                if (data->count == 0) {
                    data->offset = offset;
                }
                data->count++;
            } else {
                if (flush_outstanding_data(data)) {
                    goto errout;
                }
            }

            offset += info.block_size;

            /* Write data if we are aligned or buffer size reached */
            if (offset % (info.block_size * BLOCKS_AT_A_TIME) == 0
                || data->count == BLOCKS_AT_A_TIME) {
                if (flush_outstanding_data(data)) {
                    goto errout;
                }
            }

            if (!is_battery_ok_to_continue()) {
                SLOGE("Stopping encryption due to low battery");
                rc = 0;
                goto errout;
            }

        }
        if (flush_outstanding_data(data)) {
            goto errout;
        }
    }

    data->completed = 1;
    rc = 0;

errout:
    log_progress(0, true);
    free(data->buffer);
    free(block_bitmap);
    return rc;
}

static int cryptfs_enable_inplace_ext4(char *crypto_blkdev,
                                       char *real_blkdev,
                                       off64_t size,
                                       off64_t *size_already_done,
                                       off64_t tot_size,
                                       off64_t previously_encrypted_upto)
{
    u32 i;
    struct encryptGroupsData data;
    int rc; // Can't initialize without causing warning -Wclobbered

    if (previously_encrypted_upto > *size_already_done) {
        SLOGD("Not fast encrypting since resuming part way through");
        return -1;
    }

    memset(&data, 0, sizeof(data));
    data.real_blkdev = real_blkdev;
    data.crypto_blkdev = crypto_blkdev;

    if ( (data.realfd = open(real_blkdev, O_RDWR)) < 0) {
        SLOGE("Error opening real_blkdev %s for inplace encrypt. err=%d(%s)\n",
              real_blkdev, errno, strerror(errno));
        rc = -1;
        goto errout;
    }

    if ( (data.cryptofd = open(crypto_blkdev, O_WRONLY)) < 0) {
        SLOGE("Error opening crypto_blkdev %s for ext4 inplace encrypt. err=%d(%s)\n",
              crypto_blkdev, errno, strerror(errno));
        rc = ENABLE_INPLACE_ERR_DEV;
        goto errout;
    }

    if (setjmp(setjmp_env)) {
        SLOGE("Reading ext4 extent caused an exception\n");
        rc = -1;
        goto errout;
    }

    if (read_ext(data.realfd, 0) != 0) {
        SLOGE("Failed to read ext4 extent\n");
        rc = -1;
        goto errout;
    }

    data.numblocks = size / CRYPT_SECTORS_PER_BUFSIZE;
    data.tot_numblocks = tot_size / CRYPT_SECTORS_PER_BUFSIZE;
    data.blocks_already_done = *size_already_done / CRYPT_SECTORS_PER_BUFSIZE;

    SLOGI("Encrypting ext4 filesystem in place...");

    data.tot_used_blocks = data.numblocks;
    for (i = 0; i < aux_info.groups; ++i) {
      data.tot_used_blocks -= aux_info.bg_desc[i].bg_free_blocks_count;
    }

    data.one_pct = data.tot_used_blocks / 100;
    data.cur_pct = 0;

    struct timespec time_started = {0};
    if (clock_gettime(CLOCK_MONOTONIC, &time_started)) {
        SLOGW("Error getting time at start");
        // Note - continue anyway - we'll run with 0
    }
    data.time_started = time_started.tv_sec;
    data.remaining_time = -1;

    rc = encrypt_groups(&data);
    if (rc) {
        SLOGE("Error encrypting groups");
        goto errout;
    }

    *size_already_done += data.completed ? size : data.last_written_sector;
    rc = 0;

errout:
    close(data.realfd);
    close(data.cryptofd);

    return rc;
}

static void log_progress_f2fs(u64 block, bool completed)
{
    // Precondition - if completed data = 0 else data != 0

    // Track progress so we can skip logging blocks
    static u64 last_block = (u64)-1;

    // Need to close existing 'Encrypting from' log?
    if (completed || (last_block != (u64)-1 && block != last_block + 1)) {
        SLOGI("Encrypted to block %" PRId64, last_block);
        last_block = -1;
    }

    // Need to start new 'Encrypting from' log?
    if (!completed && (last_block == (u64)-1 || block != last_block + 1)) {
        SLOGI("Encrypting from block %" PRId64, block);
    }

    // Update offset
    if (!completed) {
        last_block = block;
    }
}

static int encrypt_one_block_f2fs(u64 pos, void *data)
{
    struct encryptGroupsData *priv_dat = (struct encryptGroupsData *)data;

    priv_dat->blocks_already_done = pos - 1;
    update_progress(priv_dat, 1);

    off64_t offset = pos * CRYPT_INPLACE_BUFSIZE;

    if (pread64(priv_dat->realfd, priv_dat->buffer, CRYPT_INPLACE_BUFSIZE, offset) <= 0) {
        SLOGE("Error reading real_blkdev %s for f2fs inplace encrypt", priv_dat->crypto_blkdev);
        return -1;
    }

    if (pwrite64(priv_dat->cryptofd, priv_dat->buffer, CRYPT_INPLACE_BUFSIZE, offset) <= 0) {
        SLOGE("Error writing crypto_blkdev %s for f2fs inplace encrypt", priv_dat->crypto_blkdev);
        return -1;
    } else {
        log_progress_f2fs(pos, false);
    }

    return 0;
}

static int cryptfs_enable_inplace_f2fs(char *crypto_blkdev,
                                       char *real_blkdev,
                                       off64_t size,
                                       off64_t *size_already_done,
                                       off64_t tot_size,
                                       off64_t previously_encrypted_upto)
{
    struct encryptGroupsData data;
    struct f2fs_info *f2fs_info = NULL;
    int rc = ENABLE_INPLACE_ERR_OTHER;
    if (previously_encrypted_upto > *size_already_done) {
        SLOGD("Not fast encrypting since resuming part way through");
        return ENABLE_INPLACE_ERR_OTHER;
    }
    memset(&data, 0, sizeof(data));
    data.real_blkdev = real_blkdev;
    data.crypto_blkdev = crypto_blkdev;
    data.realfd = -1;
    data.cryptofd = -1;
    if ( (data.realfd = open64(real_blkdev, O_RDWR)) < 0) {
        SLOGE("Error opening real_blkdev %s for f2fs inplace encrypt\n",
              real_blkdev);
        goto errout;
    }
    if ( (data.cryptofd = open64(crypto_blkdev, O_WRONLY)) < 0) {
        SLOGE("Error opening crypto_blkdev %s for f2fs inplace encrypt. err=%d(%s)\n",
              crypto_blkdev, errno, strerror(errno));
        rc = ENABLE_INPLACE_ERR_DEV;
        goto errout;
    }

    f2fs_info = generate_f2fs_info(data.realfd);
    if (!f2fs_info)
      goto errout;

    data.numblocks = size / CRYPT_SECTORS_PER_BUFSIZE;
    data.tot_numblocks = tot_size / CRYPT_SECTORS_PER_BUFSIZE;
    data.blocks_already_done = *size_already_done / CRYPT_SECTORS_PER_BUFSIZE;

    data.tot_used_blocks = get_num_blocks_used(f2fs_info);

    data.one_pct = data.tot_used_blocks / 100;
    data.cur_pct = 0;
    data.time_started = time(NULL);
    data.remaining_time = -1;

    data.buffer = malloc(f2fs_info->block_size);
    if (!data.buffer) {
        SLOGE("Failed to allocate crypto buffer");
        goto errout;
    }

    data.count = 0;

    /* Currently, this either runs to completion, or hits a nonrecoverable error */
    rc = run_on_used_blocks(data.blocks_already_done, f2fs_info, &encrypt_one_block_f2fs, &data);

    if (rc) {
        SLOGE("Error in running over f2fs blocks");
        rc = ENABLE_INPLACE_ERR_OTHER;
        goto errout;
    }

    *size_already_done += size;
    rc = 0;

errout:
    if (rc)
        SLOGE("Failed to encrypt f2fs filesystem on %s", real_blkdev);

    log_progress_f2fs(0, true);
    free(f2fs_info);
    free(data.buffer);
    close(data.realfd);
    close(data.cryptofd);

    return rc;
}

static int cryptfs_enable_inplace_full(char *crypto_blkdev, char *real_blkdev,
                                       off64_t size, off64_t *size_already_done,
                                       off64_t tot_size,
                                       off64_t previously_encrypted_upto)
{
    int realfd, cryptofd;
    char *buf[CRYPT_INPLACE_BUFSIZE];
    int rc = ENABLE_INPLACE_ERR_OTHER;
    off64_t numblocks, i, remainder;
    off64_t one_pct, cur_pct, new_pct;
    off64_t blocks_already_done, tot_numblocks;

    if ( (realfd = open(real_blkdev, O_RDONLY)) < 0) { 
        SLOGE("Error opening real_blkdev %s for inplace encrypt\n", real_blkdev);
        return ENABLE_INPLACE_ERR_OTHER;
    }

    if ( (cryptofd = open(crypto_blkdev, O_WRONLY)) < 0) { 
        SLOGE("Error opening crypto_blkdev %s for inplace encrypt. err=%d(%s)\n",
              crypto_blkdev, errno, strerror(errno));
        close(realfd);
        return ENABLE_INPLACE_ERR_DEV;
    }

    /* This is pretty much a simple loop of reading 4K, and writing 4K.
     * The size passed in is the number of 512 byte sectors in the filesystem.
     * So compute the number of whole 4K blocks we should read/write,
     * and the remainder.
     */
    numblocks = size / CRYPT_SECTORS_PER_BUFSIZE;
    remainder = size % CRYPT_SECTORS_PER_BUFSIZE;
    tot_numblocks = tot_size / CRYPT_SECTORS_PER_BUFSIZE;
    blocks_already_done = *size_already_done / CRYPT_SECTORS_PER_BUFSIZE;

    SLOGE("Encrypting filesystem in place...");

    i = previously_encrypted_upto + 1 - *size_already_done;

    if (lseek64(realfd, i * CRYPT_SECTOR_SIZE, SEEK_SET) < 0) {
        SLOGE("Cannot seek to previously encrypted point on %s", real_blkdev);
        goto errout;
    }

    if (lseek64(cryptofd, i * CRYPT_SECTOR_SIZE, SEEK_SET) < 0) {
        SLOGE("Cannot seek to previously encrypted point on %s", crypto_blkdev);
        goto errout;
    }

    for (;i < size && i % CRYPT_SECTORS_PER_BUFSIZE != 0; ++i) {
        if (unix_read(realfd, buf, CRYPT_SECTOR_SIZE) <= 0) {
            SLOGE("Error reading initial sectors from real_blkdev %s for "
                  "inplace encrypt\n", crypto_blkdev);
            goto errout;
        }
        if (unix_write(cryptofd, buf, CRYPT_SECTOR_SIZE) <= 0) {
            SLOGE("Error writing initial sectors to crypto_blkdev %s for "
                  "inplace encrypt\n", crypto_blkdev);
            goto errout;
        } else {
            SLOGI("Encrypted 1 block at %" PRId64, i);
        }
    }

    one_pct = tot_numblocks / 100;
    cur_pct = 0;
    /* process the majority of the filesystem in blocks */
    for (i/=CRYPT_SECTORS_PER_BUFSIZE; i<numblocks; i++) {
        new_pct = (i + blocks_already_done) / one_pct;
        if (new_pct > cur_pct) {
            char buf[8];

            cur_pct = new_pct;
            snprintf(buf, sizeof(buf), "%" PRId64, cur_pct);
            property_set("vold.encrypt_progress", buf);
        }
        if (unix_read(realfd, buf, CRYPT_INPLACE_BUFSIZE) <= 0) {
            SLOGE("Error reading real_blkdev %s for inplace encrypt", crypto_blkdev);
            goto errout;
        }
        if (unix_write(cryptofd, buf, CRYPT_INPLACE_BUFSIZE) <= 0) {
            SLOGE("Error writing crypto_blkdev %s for inplace encrypt", crypto_blkdev);
            goto errout;
        } else {
            SLOGD("Encrypted %d block at %" PRId64,
                  CRYPT_SECTORS_PER_BUFSIZE,
                  i * CRYPT_SECTORS_PER_BUFSIZE);
        }

       if (!is_battery_ok_to_continue()) {
            SLOGE("Stopping encryption due to low battery");
            *size_already_done += (i + 1) * CRYPT_SECTORS_PER_BUFSIZE - 1;
            rc = 0;
            goto errout;
        }
    }

    /* Do any remaining sectors */
    for (i=0; i<remainder; i++) {
        if (unix_read(realfd, buf, CRYPT_SECTOR_SIZE) <= 0) {
            SLOGE("Error reading final sectors from real_blkdev %s for inplace encrypt", crypto_blkdev);
            goto errout;
        }
        if (unix_write(cryptofd, buf, CRYPT_SECTOR_SIZE) <= 0) {
            SLOGE("Error writing final sectors to crypto_blkdev %s for inplace encrypt", crypto_blkdev);
            goto errout;
        } else {
            SLOGI("Encrypted 1 block at next location");
        }
    }

    *size_already_done += size;
    rc = 0;

errout:
    close(realfd);
    close(cryptofd);

    return rc;
}

/* returns on of the ENABLE_INPLACE_* return codes */
static int cryptfs_enable_inplace(char *crypto_blkdev, char *real_blkdev,
                                  off64_t size, off64_t *size_already_done,
                                  off64_t tot_size,
                                  off64_t previously_encrypted_upto)
{
    int rc_ext4, rc_f2fs, rc_full;
    if (previously_encrypted_upto) {
        SLOGD("Continuing encryption from %" PRId64, previously_encrypted_upto);
    }

    if (*size_already_done + size < previously_encrypted_upto) {
        *size_already_done += size;
        return 0;
    }

    /* TODO: identify filesystem type.
     * As is, cryptfs_enable_inplace_ext4 will fail on an f2fs partition, and
     * then we will drop down to cryptfs_enable_inplace_f2fs.
     * */
    if ((rc_ext4 = cryptfs_enable_inplace_ext4(crypto_blkdev, real_blkdev,
                                size, size_already_done,
                                tot_size, previously_encrypted_upto)) == 0) {
      return 0;
    }
    SLOGD("cryptfs_enable_inplace_ext4()=%d\n", rc_ext4);

    if ((rc_f2fs = cryptfs_enable_inplace_f2fs(crypto_blkdev, real_blkdev,
                                size, size_already_done,
                                tot_size, previously_encrypted_upto)) == 0) {
      return 0;
    }
    SLOGD("cryptfs_enable_inplace_f2fs()=%d\n", rc_f2fs);

    rc_full = cryptfs_enable_inplace_full(crypto_blkdev, real_blkdev,
                                       size, size_already_done, tot_size,
                                       previously_encrypted_upto);
    SLOGD("cryptfs_enable_inplace_full()=%d\n", rc_full);

    /* Hack for b/17898962, the following is the symptom... */
    if (rc_ext4 == ENABLE_INPLACE_ERR_DEV
        && rc_f2fs == ENABLE_INPLACE_ERR_DEV
        && rc_full == ENABLE_INPLACE_ERR_DEV) {
            return ENABLE_INPLACE_ERR_DEV;
    }
    return rc_full;
}

#define CRYPTO_ENABLE_WIPE 1
#define CRYPTO_ENABLE_INPLACE 2

#define FRAMEWORK_BOOT_WAIT 60

static inline int should_encrypt(struct volume_info *volume)
{
    return (volume->flags & (VOL_ENCRYPTABLE | VOL_NONREMOVABLE)) ==
            (VOL_ENCRYPTABLE | VOL_NONREMOVABLE);
}

static int cryptfs_SHA256_fileblock(const char* filename, __le8* buf)
{
    int fd = open(filename, O_RDONLY);
    if (fd == -1) {
        SLOGE("Error opening file %s", filename);
        return -1;
    }

    char block[CRYPT_INPLACE_BUFSIZE];
    memset(block, 0, sizeof(block));
    if (unix_read(fd, block, sizeof(block)) < 0) {
        SLOGE("Error reading file %s", filename);
        close(fd);
        return -1;
    }

    close(fd);

    SHA256_CTX c;
    SHA256_Init(&c);
    SHA256_Update(&c, block, sizeof(block));
    SHA256_Final(buf, &c);

    return 0;
}

static int get_fs_type(struct fstab_rec *rec)
{
    if (!strcmp(rec->fs_type, "ext4")) {
        return EXT4_FS;
    } else if (!strcmp(rec->fs_type, "f2fs")) {
        return F2FS_FS;
    } else {
        return -1;
    }
}

static int cryptfs_enable_all_volumes(struct crypt_mnt_ftr *crypt_ftr, int how,
                                      char *crypto_blkdev, char *real_blkdev,
                                      int previously_encrypted_upto)
{
    off64_t cur_encryption_done=0, tot_encryption_size=0;
    int rc = -1;

    if (!is_battery_ok_to_start()) {
        SLOGW("Not starting encryption due to low battery");
        return 0;
    }

    /* The size of the userdata partition, and add in the vold volumes below */
    tot_encryption_size = crypt_ftr->fs_size;

    if (how == CRYPTO_ENABLE_WIPE) {
        struct fstab_rec* rec = fs_mgr_get_entry_for_mount_point(fstab, DATA_MNT_POINT);
        int fs_type = get_fs_type(rec);
        if (fs_type < 0) {
            SLOGE("cryptfs_enable: unsupported fs type %s\n", rec->fs_type);
            return -1;
        }
        rc = cryptfs_enable_wipe(crypto_blkdev, crypt_ftr->fs_size, fs_type);
    } else if (how == CRYPTO_ENABLE_INPLACE) {
        rc = cryptfs_enable_inplace(crypto_blkdev, real_blkdev,
                                    crypt_ftr->fs_size, &cur_encryption_done,
                                    tot_encryption_size,
                                    previously_encrypted_upto);

        if (rc == ENABLE_INPLACE_ERR_DEV) {
            /* Hack for b/17898962 */
            SLOGE("cryptfs_enable: crypto block dev failure. Must reboot...\n");
            cryptfs_reboot(reboot);
        }

        if (!rc) {
            crypt_ftr->encrypted_upto = cur_encryption_done;
        }

        if (!rc && crypt_ftr->encrypted_upto == crypt_ftr->fs_size) {
            /* The inplace routine never actually sets the progress to 100% due
             * to the round down nature of integer division, so set it here */
            property_set("vold.encrypt_progress", "100");
        }
    } else {
        /* Shouldn't happen */
        SLOGE("cryptfs_enable: internal error, unknown option\n");
        rc = -1;
    }

    return rc;
}

int cryptfs_enable_internal(char *howarg, int crypt_type, char *passwd,
                            int allow_reboot)
{
    int how = 0;
    char crypto_blkdev[MAXPATHLEN], real_blkdev[MAXPATHLEN];
    unsigned long nr_sec;
    unsigned char decrypted_master_key[KEY_LEN_BYTES];
    int rc=-1, fd, i;
    struct crypt_mnt_ftr crypt_ftr;
    struct crypt_persist_data *pdata;
    char encrypted_state[PROPERTY_VALUE_MAX];
    char lockid[32] = { 0 };
    char key_loc[PROPERTY_VALUE_MAX];
    char fuse_sdcard[PROPERTY_VALUE_MAX];
    char *sd_mnt_point;
    int num_vols;
    struct volume_info *vol_list = 0;
    off64_t previously_encrypted_upto = 0;

    if (!strcmp(howarg, "wipe")) {
      how = CRYPTO_ENABLE_WIPE;
    } else if (! strcmp(howarg, "inplace")) {
      how = CRYPTO_ENABLE_INPLACE;
    } else {
      /* Shouldn't happen, as CommandListener vets the args */
      goto error_unencrypted;
    }

    /* See if an encryption was underway and interrupted */
    if (how == CRYPTO_ENABLE_INPLACE
          && get_crypt_ftr_and_key(&crypt_ftr) == 0
          && (crypt_ftr.flags & CRYPT_ENCRYPTION_IN_PROGRESS)) {
        previously_encrypted_upto = crypt_ftr.encrypted_upto;
        crypt_ftr.encrypted_upto = 0;
        crypt_ftr.flags &= ~CRYPT_ENCRYPTION_IN_PROGRESS;

        /* At this point, we are in an inconsistent state. Until we successfully
           complete encryption, a reboot will leave us broken. So mark the
           encryption failed in case that happens.
           On successfully completing encryption, remove this flag */
        crypt_ftr.flags |= CRYPT_INCONSISTENT_STATE;

        put_crypt_ftr_and_key(&crypt_ftr);
    }

    property_get("ro.crypto.state", encrypted_state, "");
    if (!strcmp(encrypted_state, "encrypted") && !previously_encrypted_upto) {
        SLOGE("Device is already running encrypted, aborting");
        goto error_unencrypted;
    }

    // TODO refactor fs_mgr_get_crypt_info to get both in one call
    fs_mgr_get_crypt_info(fstab, key_loc, 0, sizeof(key_loc));
    fs_mgr_get_crypt_info(fstab, 0, real_blkdev, sizeof(real_blkdev));

    /* Get the size of the real block device */
    fd = open(real_blkdev, O_RDONLY);
    if ( (nr_sec = get_blkdev_size(fd)) == 0) {
        SLOGE("Cannot get size of block device %s\n", real_blkdev);
        goto error_unencrypted;
    }
    close(fd);

    /* If doing inplace encryption, make sure the orig fs doesn't include the crypto footer */
    if ((how == CRYPTO_ENABLE_INPLACE) && (!strcmp(key_loc, KEY_IN_FOOTER))) {
        unsigned int fs_size_sec, max_fs_size_sec;
        fs_size_sec = get_fs_size(real_blkdev);
        if (fs_size_sec == 0)
            fs_size_sec = get_f2fs_filesystem_size_sec(real_blkdev);

        max_fs_size_sec = nr_sec - (CRYPT_FOOTER_OFFSET / CRYPT_SECTOR_SIZE);

        if (fs_size_sec > max_fs_size_sec) {
            SLOGE("Orig filesystem overlaps crypto footer region.  Cannot encrypt in place.");
            goto error_unencrypted;
        }
    }

    /* Get a wakelock as this may take a while, and we don't want the
     * device to sleep on us.  We'll grab a partial wakelock, and if the UI
     * wants to keep the screen on, it can grab a full wakelock.
     */
    snprintf(lockid, sizeof(lockid), "enablecrypto%d", (int) getpid());
    acquire_wake_lock(PARTIAL_WAKE_LOCK, lockid);

    /* Get the sdcard mount point */
    sd_mnt_point = getenv("EMULATED_STORAGE_SOURCE");
    if (!sd_mnt_point) {
       sd_mnt_point = getenv("EXTERNAL_STORAGE");
    }
    if (!sd_mnt_point) {
        sd_mnt_point = "/mnt/sdcard";
    }

    /* TODO
     * Currently do not have test devices with multiple encryptable volumes.
     * When we acquire some, re-add support.
     */
    num_vols=vold_getNumDirectVolumes();
    vol_list = malloc(sizeof(struct volume_info) * num_vols);
    vold_getDirectVolumeList(vol_list);

    for (i=0; i<num_vols; i++) {
        if (should_encrypt(&vol_list[i])) {
            SLOGE("Cannot encrypt if there are multiple encryptable volumes"
                  "%s\n", vol_list[i].label);
            goto error_unencrypted;
        }
    }

    /* The init files are setup to stop the class main and late start when
     * vold sets trigger_shutdown_framework.
     */
    property_set("vold.decrypt", "trigger_shutdown_framework");
    SLOGD("Just asked init to shut down class main\n");

    if (vold_unmountAllAsecs()) {
        /* Just report the error.  If any are left mounted,
         * umounting /data below will fail and handle the error.
         */
        SLOGE("Error unmounting internal asecs");
    }

    property_get("ro.crypto.fuse_sdcard", fuse_sdcard, "");
    if (!strcmp(fuse_sdcard, "true")) {
        /* This is a device using the fuse layer to emulate the sdcard semantics
         * on top of the userdata partition.  vold does not manage it, it is managed
         * by the sdcard service.  The sdcard service was killed by the property trigger
         * above, so just unmount it now.  We must do this _AFTER_ killing the framework,
         * unlike the case for vold managed devices above.
         */
        if (wait_and_unmount(sd_mnt_point, false)) {
            goto error_shutting_down;
        }
    }

    /* Now unmount the /data partition. */
    if (wait_and_unmount(DATA_MNT_POINT, false)) {
        if (allow_reboot) {
            goto error_shutting_down;
        } else {
            goto error_unencrypted;
        }
    }

    /* Do extra work for a better UX when doing the long inplace encryption */
    if (how == CRYPTO_ENABLE_INPLACE) {
        /* Now that /data is unmounted, we need to mount a tmpfs
         * /data, set a property saying we're doing inplace encryption,
         * and restart the framework.
         */
        if (fs_mgr_do_tmpfs_mount(DATA_MNT_POINT)) {
            goto error_shutting_down;
        }
        /* Tells the framework that inplace encryption is starting */
        property_set("vold.encrypt_progress", "0");

        /* restart the framework. */
        /* Create necessary paths on /data */
        if (prep_data_fs()) {
            goto error_shutting_down;
        }

        /* Ugh, shutting down the framework is not synchronous, so until it
         * can be fixed, this horrible hack will wait a moment for it all to
         * shut down before proceeding.  Without it, some devices cannot
         * restart the graphics services.
         */
        sleep(2);
    }

    /* Start the actual work of making an encrypted filesystem */
    /* Initialize a crypt_mnt_ftr for the partition */
    if (previously_encrypted_upto == 0) {
        if (cryptfs_init_crypt_mnt_ftr(&crypt_ftr)) {
            goto error_shutting_down;
        }

        if (!strcmp(key_loc, KEY_IN_FOOTER)) {
            crypt_ftr.fs_size = nr_sec
              - (CRYPT_FOOTER_OFFSET / CRYPT_SECTOR_SIZE);
        } else {
            crypt_ftr.fs_size = nr_sec;
        }
        /* At this point, we are in an inconsistent state. Until we successfully
           complete encryption, a reboot will leave us broken. So mark the
           encryption failed in case that happens.
           On successfully completing encryption, remove this flag */
        crypt_ftr.flags |= CRYPT_INCONSISTENT_STATE;
        crypt_ftr.crypt_type = crypt_type;
#ifndef CONFIG_HW_DISK_ENCRYPTION
        strlcpy((char *)crypt_ftr.crypto_type_name, "aes-cbc-essiv:sha256", MAX_CRYPTO_TYPE_NAME_LEN);
#else
        strlcpy((char *)crypt_ftr.crypto_type_name, "aes-xts", MAX_CRYPTO_TYPE_NAME_LEN);

        rc = clear_hw_device_encryption_key();
        if (!rc) {
          SLOGE("Error clearing device encryption hardware key. rc = %d", rc);
        }

        rc = set_hw_device_encryption_key(passwd,
                                          (char*) crypt_ftr.crypto_type_name);
        if (!rc) {
          SLOGE("Error initializing device encryption hardware key. rc = %d", rc);
          goto error_shutting_down;
        }
#endif

        /* Make an encrypted master key */
        if (create_encrypted_random_key(passwd, crypt_ftr.master_key, crypt_ftr.salt, &crypt_ftr)) {
            SLOGE("Cannot create encrypted master key\n");
            goto error_shutting_down;
        }

        /* Write the key to the end of the partition */
        put_crypt_ftr_and_key(&crypt_ftr);

        /* If any persistent data has been remembered, save it.
         * If none, create a valid empty table and save that.
         */
        if (!persist_data) {
           pdata = malloc(CRYPT_PERSIST_DATA_SIZE);
           if (pdata) {
               init_empty_persist_data(pdata, CRYPT_PERSIST_DATA_SIZE);
               persist_data = pdata;
           }
        }
        if (persist_data) {
            save_persistent_data();
        }
    }

    if (how == CRYPTO_ENABLE_INPLACE) {
        /* startup service classes main and late_start */
        property_set("vold.decrypt", "trigger_restart_min_framework");
        SLOGD("Just triggered restart_min_framework\n");

        /* OK, the framework is restarted and will soon be showing a
         * progress bar.  Time to setup an encrypted mapping, and
         * either write a new filesystem, or encrypt in place updating
         * the progress bar as we work.
         */
    }

    decrypt_master_key(passwd, decrypted_master_key, &crypt_ftr, 0, 0);
    create_crypto_blk_dev(&crypt_ftr, decrypted_master_key, real_blkdev, crypto_blkdev,
                          "userdata");

    /* If we are continuing, check checksums match */
    rc = 0;
    if (previously_encrypted_upto) {
        __le8 hash_first_block[SHA256_DIGEST_LENGTH];
        rc = cryptfs_SHA256_fileblock(crypto_blkdev, hash_first_block);

        if (!rc && memcmp(hash_first_block, crypt_ftr.hash_first_block,
                          sizeof(hash_first_block)) != 0) {
            SLOGE("Checksums do not match - trigger wipe");
            rc = -1;
        }
    }

    if (!rc) {
        rc = cryptfs_enable_all_volumes(&crypt_ftr, how,
                                        crypto_blkdev, real_blkdev,
                                        previously_encrypted_upto);
    }

    /* Calculate checksum if we are not finished */
    if (!rc && how == CRYPTO_ENABLE_INPLACE
            && crypt_ftr.encrypted_upto != crypt_ftr.fs_size) {
        rc = cryptfs_SHA256_fileblock(crypto_blkdev,
                                      crypt_ftr.hash_first_block);
        if (rc) {
            SLOGE("Error calculating checksum for continuing encryption");
            rc = -1;
        }
    }

    /* Undo the dm-crypt mapping whether we succeed or not */
    delete_crypto_blk_dev("userdata");

    free(vol_list);

    if (! rc) {
        /* Success */
        crypt_ftr.flags &= ~CRYPT_INCONSISTENT_STATE;

        if (how == CRYPTO_ENABLE_INPLACE
              && crypt_ftr.encrypted_upto != crypt_ftr.fs_size) {
            SLOGD("Encrypted up to sector %lld - will continue after reboot",
                  crypt_ftr.encrypted_upto);
            crypt_ftr.flags |= CRYPT_ENCRYPTION_IN_PROGRESS;
        }

        put_crypt_ftr_and_key(&crypt_ftr);

        if (how == CRYPTO_ENABLE_WIPE
              || crypt_ftr.encrypted_upto == crypt_ftr.fs_size) {
          char value[PROPERTY_VALUE_MAX];
          property_get("ro.crypto.state", value, "");
          if (!strcmp(value, "")) {
            /* default encryption - continue first boot sequence */
            property_set("ro.crypto.state", "encrypted");
            release_wake_lock(lockid);
            cryptfs_check_passwd(DEFAULT_PASSWORD);
            cryptfs_restart_internal(1);
            return 0;
          } else {
            sleep(2); /* Give the UI a chance to show 100% progress */
            cryptfs_reboot(reboot);
          }
        } else {
            sleep(2); /* Partially encrypted, ensure writes flushed to ssd */
            cryptfs_reboot(shutdown);
        }
    } else {
        char value[PROPERTY_VALUE_MAX];

        property_get("ro.vold.wipe_on_crypt_fail", value, "0");
        if (!strcmp(value, "1")) {
            /* wipe data if encryption failed */
            SLOGE("encryption failed - rebooting into recovery to wipe data\n");
            mkdir("/cache/recovery", 0700);
            int fd = open("/cache/recovery/command", O_RDWR|O_CREAT|O_TRUNC, 0600);
            if (fd >= 0) {
                write(fd, "--wipe_data\n", strlen("--wipe_data\n") + 1);
                write(fd, "--reason=cryptfs_enable_internal\n", strlen("--reason=cryptfs_enable_internal\n") + 1);
                close(fd);
            } else {
                SLOGE("could not open /cache/recovery/command\n");
            }
            cryptfs_reboot(recovery);
        } else {
            /* set property to trigger dialog */
            property_set("vold.encrypt_progress", "error_partially_encrypted");
            release_wake_lock(lockid);
        }
        return -1;
    }

    /* hrm, the encrypt step claims success, but the reboot failed.
     * This should not happen.
     * Set the property and return.  Hope the framework can deal with it.
     */
    property_set("vold.encrypt_progress", "error_reboot_failed");
    release_wake_lock(lockid);
    return rc;

error_unencrypted:
    free(vol_list);
    property_set("vold.encrypt_progress", "error_not_encrypted");
    if (lockid[0]) {
        release_wake_lock(lockid);
    }
    return -1;

error_shutting_down:
    /* we failed, and have not encrypted anthing, so the users's data is still intact,
     * but the framework is stopped and not restarted to show the error, so it's up to
     * vold to restart the system.
     */
    SLOGE("Error enabling encryption after framework is shutdown, no data changed, restarting system");
    cryptfs_reboot(reboot);

    /* shouldn't get here */
    property_set("vold.encrypt_progress", "error_shutting_down");
    free(vol_list);
    if (lockid[0]) {
        release_wake_lock(lockid);
    }
    return -1;
}

int cryptfs_enable(char *howarg, int type, char *passwd, int allow_reboot)
{
    char* adjusted_passwd = adjust_passwd(passwd);
    if (adjusted_passwd) {
        passwd = adjusted_passwd;
    }

    int rc = cryptfs_enable_internal(howarg, type, passwd, allow_reboot);

    free(adjusted_passwd);
    return rc;
}

int cryptfs_enable_default(char *howarg, int allow_reboot)
{
    return cryptfs_enable_internal(howarg, CRYPT_TYPE_DEFAULT,
                          DEFAULT_PASSWORD, allow_reboot);
}

int cryptfs_changepw(int crypt_type, const char *newpw)
{
    struct crypt_mnt_ftr crypt_ftr;

    /* This is only allowed after we've successfully decrypted the master key */
    if (!master_key_saved) {
        SLOGE("Key not saved, aborting");
        return -1;
    }

    if (crypt_type < 0 || crypt_type > CRYPT_TYPE_MAX_TYPE) {
        SLOGE("Invalid crypt_type %d", crypt_type);
        return -1;
    }

    /* get key */
    if (get_crypt_ftr_and_key(&crypt_ftr)) {
        SLOGE("Error getting crypt footer and key");
        return -1;
    }

    crypt_ftr.crypt_type = crypt_type;

    char* adjusted_passwd = adjust_passwd(newpw);
    if (adjusted_passwd) {
        newpw = adjusted_passwd;
    }

    encrypt_master_key(crypt_type == CRYPT_TYPE_DEFAULT ? DEFAULT_PASSWORD
                                                        : newpw,
                       crypt_ftr.salt,
                       saved_master_key,
                       crypt_ftr.master_key,
                       &crypt_ftr);

    /* save the key */
    put_crypt_ftr_and_key(&crypt_ftr);

    free(adjusted_passwd);

#ifdef CONFIG_HW_DISK_ENCRYPTION
    if (!strcmp((char *)crypt_ftr.crypto_type_name, "aes-xts")) {
        if (crypt_type == CRYPT_TYPE_DEFAULT) {
            int rc = update_hw_device_encryption_key(DEFAULT_PASSWORD, (char*) crypt_ftr.crypto_type_name);
            SLOGD("Update hardware encryption key to default for crypt_type: %d. rc = %d", crypt_type, rc);
            if (!rc)
                return -1;
        } else {
            int rc = update_hw_device_encryption_key(newpw, (char*) crypt_ftr.crypto_type_name);
            SLOGD("Update hardware encryption key for crypt_type: %d. rc = %d", crypt_type, rc);
            if (!rc)
                return -1;
        }
    }
#endif
    return 0;
}

static unsigned int persist_get_max_entries(int encrypted) {
    struct crypt_mnt_ftr crypt_ftr;
    unsigned int dsize;
    unsigned int max_persistent_entries;

    /* If encrypted, use the values from the crypt_ftr, otherwise
     * use the values for the current spec.
     */
    if (encrypted) {
        if (get_crypt_ftr_and_key(&crypt_ftr)) {
            return -1;
        }
        dsize = crypt_ftr.persist_data_size;
    } else {
        dsize = CRYPT_PERSIST_DATA_SIZE;
    }

    max_persistent_entries = (dsize - sizeof(struct crypt_persist_data)) /
        sizeof(struct crypt_persist_entry);

    return max_persistent_entries;
}

static int persist_get_key(const char *fieldname, char *value)
{
    unsigned int i;

    if (persist_data == NULL) {
        return -1;
    }
    for (i = 0; i < persist_data->persist_valid_entries; i++) {
        if (!strncmp(persist_data->persist_entry[i].key, fieldname, PROPERTY_KEY_MAX)) {
            /* We found it! */
            strlcpy(value, persist_data->persist_entry[i].val, PROPERTY_VALUE_MAX);
            return 0;
        }
    }

    return -1;
}

static int persist_set_key(const char *fieldname, const char *value, int encrypted)
{
    unsigned int i;
    unsigned int num;
    unsigned int max_persistent_entries;

    if (persist_data == NULL) {
        return -1;
    }

    max_persistent_entries = persist_get_max_entries(encrypted);

    num = persist_data->persist_valid_entries;

    for (i = 0; i < num; i++) {
        if (!strncmp(persist_data->persist_entry[i].key, fieldname, PROPERTY_KEY_MAX)) {
            /* We found an existing entry, update it! */
            memset(persist_data->persist_entry[i].val, 0, PROPERTY_VALUE_MAX);
            strlcpy(persist_data->persist_entry[i].val, value, PROPERTY_VALUE_MAX);
            return 0;
        }
    }

    /* We didn't find it, add it to the end, if there is room */
    if (persist_data->persist_valid_entries < max_persistent_entries) {
        memset(&persist_data->persist_entry[num], 0, sizeof(struct crypt_persist_entry));
        strlcpy(persist_data->persist_entry[num].key, fieldname, PROPERTY_KEY_MAX);
        strlcpy(persist_data->persist_entry[num].val, value, PROPERTY_VALUE_MAX);
        persist_data->persist_valid_entries++;
        return 0;
    }

    return -1;
}

/**
 * Test if key is part of the multi-entry (field, index) sequence. Return non-zero if key is in the
 * sequence and its index is greater than or equal to index. Return 0 otherwise.
 */
static int match_multi_entry(const char *key, const char *field, unsigned index) {
    unsigned int i;
    unsigned int field_len;
    unsigned int key_index;
    field_len = strlen(field);

    if (index == 0) {
        // The first key in a multi-entry field is just the filedname itself.
        if (!strcmp(key, field)) {
            return 1;
        }
    }
    // Match key against "%s_%d" % (field, index)
    if (strlen(key) < field_len + 1 + 1) {
        // Need at least a '_' and a digit.
        return 0;
    }
    if (strncmp(key, field, field_len)) {
        // If the key does not begin with field, it's not a match.
        return 0;
    }
    if (1 != sscanf(&key[field_len],"_%d", &key_index)) {
        return 0;
    }
    return key_index >= index;
}

/*
 * Delete entry/entries from persist_data. If the entries are part of a multi-segment field, all
 * remaining entries starting from index will be deleted.
 * returns PERSIST_DEL_KEY_OK if deletion succeeds,
 * PERSIST_DEL_KEY_ERROR_NO_FIELD if the field does not exist,
 * and PERSIST_DEL_KEY_ERROR_OTHER if error occurs.
 *
 */
static int persist_del_keys(const char *fieldname, unsigned index)
{
    unsigned int i;
    unsigned int j;
    unsigned int num;

    if (persist_data == NULL) {
        return PERSIST_DEL_KEY_ERROR_OTHER;
    }

    num = persist_data->persist_valid_entries;

    j = 0; // points to the end of non-deleted entries.
    // Filter out to-be-deleted entries in place.
    for (i = 0; i < num; i++) {
        if (!match_multi_entry(persist_data->persist_entry[i].key, fieldname, index)) {
            persist_data->persist_entry[j] = persist_data->persist_entry[i];
            j++;
        }
    }

    if (j < num) {
        persist_data->persist_valid_entries = j;
        // Zeroise the remaining entries
        memset(&persist_data->persist_entry[j], 0, (num - j) * sizeof(struct crypt_persist_entry));
        return PERSIST_DEL_KEY_OK;
    } else {
        // Did not find an entry matching the given fieldname
        return PERSIST_DEL_KEY_ERROR_NO_FIELD;
    }
}

static int persist_count_keys(const char *fieldname)
{
    unsigned int i;
    unsigned int count;

    if (persist_data == NULL) {
        return -1;
    }

    count = 0;
    for (i = 0; i < persist_data->persist_valid_entries; i++) {
        if (match_multi_entry(persist_data->persist_entry[i].key, fieldname, 0)) {
            count++;
        }
    }

    return count;
}

/* Return the value of the specified field. */
int cryptfs_getfield(const char *fieldname, char *value, int len)
{
    char temp_value[PROPERTY_VALUE_MAX];
<<<<<<< HEAD
    char real_blkdev[MAXPATHLEN];
    /* CRYPTO_GETFIELD_OK is success,
     * CRYPTO_GETFIELD_ERROR_NO_FIELD is value not set,
     * CRYPTO_GETFIELD_ERROR_BUF_TOO_SMALL is buffer (as given by len) too small,
     * CRYPTO_GETFIELD_ERROR_OTHER is any other error
=======
    /* 0 is success, 1 is not encrypted,
     * -1 is value not set, -2 is any other error
>>>>>>> 4be36106
     */
    int rc = CRYPTO_GETFIELD_ERROR_OTHER;
    int i;
    char temp_field[PROPERTY_KEY_MAX];

    if (persist_data == NULL) {
        load_persistent_data();
        if (persist_data == NULL) {
            SLOGE("Getfield error, cannot load persistent data");
            goto out;
        }
    }

    // Read value from persistent entries. If the original value is split into multiple entries,
    // stitch them back together.
    if (!persist_get_key(fieldname, temp_value)) {
        // We found it, copy it to the caller's buffer and keep going until all entries are read.
        if (strlcpy(value, temp_value, len) >= (unsigned) len) {
            // value too small
            rc = CRYPTO_GETFIELD_ERROR_BUF_TOO_SMALL;
            goto out;
        }
        rc = CRYPTO_GETFIELD_OK;

        for (i = 1; /* break explicitly */; i++) {
            if (snprintf(temp_field, sizeof(temp_field), "%s_%d", fieldname, i) >=
                    (int) sizeof(temp_field)) {
                // If the fieldname is very long, we stop as soon as it begins to overflow the
                // maximum field length. At this point we have in fact fully read out the original
                // value because cryptfs_setfield would not allow fields with longer names to be
                // written in the first place.
                break;
            }
            if (!persist_get_key(temp_field, temp_value)) {
                  if (strlcat(value, temp_value, len) >= (unsigned)len) {
                      // value too small.
                      rc = CRYPTO_GETFIELD_ERROR_BUF_TOO_SMALL;
                      goto out;
                  }
            } else {
                // Exhaust all entries.
                break;
            }
        }
    } else {
        /* Sadness, it's not there.  Return the error */
        rc = CRYPTO_GETFIELD_ERROR_NO_FIELD;
    }

out:
    return rc;
}

/* Set the value of the specified field. */
int cryptfs_setfield(const char *fieldname, const char *value)
{
    char encrypted_state[PROPERTY_VALUE_MAX];
    /* 0 is success, negative values are error */
    int rc = CRYPTO_SETFIELD_ERROR_OTHER;
    int encrypted = 0;
    unsigned int field_id;
    char temp_field[PROPERTY_KEY_MAX];
    unsigned int num_entries;
    unsigned int max_keylen;

    if (persist_data == NULL) {
        load_persistent_data();
        if (persist_data == NULL) {
            SLOGE("Setfield error, cannot load persistent data");
            goto out;
        }
    }

    property_get("ro.crypto.state", encrypted_state, "");
    if (!strcmp(encrypted_state, "encrypted") ) {
        encrypted = 1;
    }

    // Compute the number of entries required to store value, each entry can store up to
    // (PROPERTY_VALUE_MAX - 1) chars
    if (strlen(value) == 0) {
        // Empty value also needs one entry to store.
        num_entries = 1;
    } else {
        num_entries = (strlen(value) + (PROPERTY_VALUE_MAX - 1) - 1) / (PROPERTY_VALUE_MAX - 1);
    }

    max_keylen = strlen(fieldname);
    if (num_entries > 1) {
        // Need an extra "_%d" suffix.
        max_keylen += 1 + log10(num_entries);
    }
    if (max_keylen > PROPERTY_KEY_MAX - 1) {
        rc = CRYPTO_SETFIELD_ERROR_FIELD_TOO_LONG;
        goto out;
    }

    // Make sure we have enough space to write the new value
    if (persist_data->persist_valid_entries + num_entries - persist_count_keys(fieldname) >
        persist_get_max_entries(encrypted)) {
        rc = CRYPTO_SETFIELD_ERROR_VALUE_TOO_LONG;
        goto out;
    }

    // Now that we know persist_data has enough space for value, let's delete the old field first
    // to make up space.
    persist_del_keys(fieldname, 0);

    if (persist_set_key(fieldname, value, encrypted)) {
        // fail to set key, should not happen as we have already checked the available space
        SLOGE("persist_set_key() error during setfield()");
        goto out;
    }

    for (field_id = 1; field_id < num_entries; field_id++) {
        snprintf(temp_field, sizeof(temp_field), "%s_%d", fieldname, field_id);

        if (persist_set_key(temp_field, value + field_id * (PROPERTY_VALUE_MAX - 1), encrypted)) {
            // fail to set key, should not happen as we have already checked the available space.
            SLOGE("persist_set_key() error during setfield()");
            goto out;
        }
    }

    /* If we are running encrypted, save the persistent data now */
    if (encrypted) {
        if (save_persistent_data()) {
            SLOGE("Setfield error, cannot save persistent data");
            goto out;
        }
    }

    rc = CRYPTO_SETFIELD_OK;

out:
    return rc;
}

/* Checks userdata. Attempt to mount the volume if default-
 * encrypted.
 * On success trigger next init phase and return 0.
 * Currently do not handle failure - see TODO below.
 */
int cryptfs_mount_default_encrypted(void)
{
    char decrypt_state[PROPERTY_VALUE_MAX];
    property_get("vold.decrypt", decrypt_state, "0");
    if (!strcmp(decrypt_state, "0")) {
        SLOGE("Not encrypted - should not call here");
    } else {
        int crypt_type = cryptfs_get_password_type();
        if (crypt_type < 0 || crypt_type > CRYPT_TYPE_MAX_TYPE) {
            SLOGE("Bad crypt type - error");
        } else if (crypt_type != CRYPT_TYPE_DEFAULT) {
            SLOGD("Password is not default - "
                  "starting min framework to prompt");
            property_set("vold.decrypt", "trigger_restart_min_framework");
            return 0;
        } else if (cryptfs_check_passwd(DEFAULT_PASSWORD) == 0) {
            SLOGD("Password is default - restarting filesystem");
            cryptfs_restart_internal(0);
            return 0;
        } else {
            SLOGE("Encrypted, default crypt type but can't decrypt");
        }
    }

    /** Corrupt. Allow us to boot into framework, which will detect bad
        crypto when it calls do_crypto_complete, then do a factory reset
     */
    property_set("vold.decrypt", "trigger_restart_min_framework");
    return 0;
}

/* Returns type of the password, default, pattern, pin or password.
 */
int cryptfs_get_password_type(void)
{
    struct crypt_mnt_ftr crypt_ftr;

    if (get_crypt_ftr_and_key(&crypt_ftr)) {
        SLOGE("Error getting crypt footer and key\n");
        return -1;
    }

    if (crypt_ftr.flags & CRYPT_INCONSISTENT_STATE) {
        return -1;
    }

    return crypt_ftr.crypt_type;
}

char* cryptfs_get_password()
{
    struct timespec now;
    clock_gettime(CLOCK_BOOTTIME, &now);
    if (now.tv_sec < password_expiry_time) {
        return password;
    } else {
        cryptfs_clear_password();
        return 0;
    }
}

void cryptfs_clear_password()
{
    if (password) {
        size_t len = strlen(password);
        memset(password, 0, len);
        free(password);
        password = 0;
        password_expiry_time = 0;
    }
}<|MERGE_RESOLUTION|>--- conflicted
+++ resolved
@@ -1072,12 +1072,7 @@
   char buffer[DM_CRYPT_BUF_SIZE];
   struct dm_ioctl *io;
   unsigned int minor;
-<<<<<<< HEAD
   int fd=0;
-  int i;
-=======
-  int fd;
->>>>>>> 4be36106
   int retval = -1;
   int version[3];
   char *extra_params;
@@ -3530,16 +3525,10 @@
 int cryptfs_getfield(const char *fieldname, char *value, int len)
 {
     char temp_value[PROPERTY_VALUE_MAX];
-<<<<<<< HEAD
-    char real_blkdev[MAXPATHLEN];
     /* CRYPTO_GETFIELD_OK is success,
      * CRYPTO_GETFIELD_ERROR_NO_FIELD is value not set,
      * CRYPTO_GETFIELD_ERROR_BUF_TOO_SMALL is buffer (as given by len) too small,
      * CRYPTO_GETFIELD_ERROR_OTHER is any other error
-=======
-    /* 0 is success, 1 is not encrypted,
-     * -1 is value not set, -2 is any other error
->>>>>>> 4be36106
      */
     int rc = CRYPTO_GETFIELD_ERROR_OTHER;
     int i;
