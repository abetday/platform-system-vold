/*
 * Copyright (C) 2015 The Android Open Source Project
 *
 * Licensed under the Apache License, Version 2.0 (the "License");
 * you may not use this file except in compliance with the License.
 * You may obtain a copy of the License at
 *
 *      http://www.apache.org/licenses/LICENSE-2.0
 *
 * Unless required by applicable law or agreed to in writing, software
 * distributed under the License is distributed on an "AS IS" BASIS,
 * WITHOUT WARRANTIES OR CONDITIONS OF ANY KIND, either express or implied.
 * See the License for the specific language governing permissions and
 * limitations under the License.
 */

#include "Ext4Crypt.h"

#include "KeyStorage.h"
#include "Utils.h"

#include <algorithm>
#include <iomanip>
#include <map>
#include <set>
#include <sstream>
#include <string>

#include <dirent.h>
#include <errno.h>
#include <fcntl.h>
#include <limits.h>
#include <openssl/sha.h>
#include <selinux/android.h>
#include <stdio.h>
#include <sys/mount.h>
#include <sys/stat.h>
#include <sys/types.h>

#include <private/android_filesystem_config.h>

#include "cryptfs.h"

#define EMULATED_USES_SELINUX 0
#define MANAGE_MISC_DIRS 0

#include <cutils/fs.h>
#include <ext4_utils/ext4_crypt.h>
#include <keyutils.h>

#include <android-base/file.h>
#include <android-base/logging.h>
#include <android-base/stringprintf.h>

using android::base::StringPrintf;
using android::vold::kEmptyAuthentication;

// NOTE: keep in sync with StorageManager
static constexpr int FLAG_STORAGE_DE = 1 << 0;
static constexpr int FLAG_STORAGE_CE = 1 << 1;

namespace {

const std::string device_key_dir = std::string() + DATA_MNT_POINT + e4crypt_unencrypted_folder;
const std::string device_key_path = device_key_dir + "/key";
const std::string device_key_temp = device_key_dir + "/temp";

const std::string user_key_dir = std::string() + DATA_MNT_POINT + "/misc/vold/user_keys";
const std::string user_key_temp = user_key_dir + "/temp";

bool s_global_de_initialized = false;

// Some users are ephemeral, don't try to wipe their keys from disk
std::set<userid_t> s_ephemeral_users;

// Map user ids to key references
std::map<userid_t, std::string> s_de_key_raw_refs;
std::map<userid_t, std::string> s_ce_key_raw_refs;
// TODO abolish this map, per b/26948053
std::map<userid_t, std::string> s_ce_keys;

// ext4enc:TODO get this const from somewhere good
const int EXT4_KEY_DESCRIPTOR_SIZE = 8;

// ext4enc:TODO Include structure from somewhere sensible
// MUST be in sync with ext4_crypto.c in kernel
constexpr int EXT4_ENCRYPTION_MODE_AES_256_XTS = 1;
constexpr int EXT4_AES_256_XTS_KEY_SIZE = 64;
constexpr int EXT4_MAX_KEY_SIZE = 64;
struct ext4_encryption_key {
    uint32_t mode;
    char raw[EXT4_MAX_KEY_SIZE];
    uint32_t size;
};
}

static bool e4crypt_is_emulated() {
    return property_get_bool("persist.sys.emulate_fbe", false);
}

static const char* escape_null(const char* value) {
    return (value == nullptr) ? "null" : value;
}

// Get raw keyref - used to make keyname and to pass to ioctl
static std::string generate_key_ref(const char* key, int length) {
    SHA512_CTX c;

    SHA512_Init(&c);
    SHA512_Update(&c, key, length);
    unsigned char key_ref1[SHA512_DIGEST_LENGTH];
    SHA512_Final(key_ref1, &c);

    SHA512_Init(&c);
    SHA512_Update(&c, key_ref1, SHA512_DIGEST_LENGTH);
    unsigned char key_ref2[SHA512_DIGEST_LENGTH];
    SHA512_Final(key_ref2, &c);

    static_assert(EXT4_KEY_DESCRIPTOR_SIZE <= SHA512_DIGEST_LENGTH,
                  "Hash too short for descriptor");
    return std::string((char*)key_ref2, EXT4_KEY_DESCRIPTOR_SIZE);
}

static bool fill_key(const std::string& key, ext4_encryption_key* ext4_key) {
    if (key.size() != EXT4_AES_256_XTS_KEY_SIZE) {
        LOG(ERROR) << "Wrong size key " << key.size();
        return false;
    }
    static_assert(EXT4_AES_256_XTS_KEY_SIZE <= sizeof(ext4_key->raw), "Key too long!");
    ext4_key->mode = EXT4_ENCRYPTION_MODE_AES_256_XTS;
    ext4_key->size = key.size();
    memset(ext4_key->raw, 0, sizeof(ext4_key->raw));
    memcpy(ext4_key->raw, key.data(), key.size());
    return true;
}

static char const* const NAME_PREFIXES[] = {
    "ext4",
    "f2fs",
    "fscrypt",
    nullptr
};

static std::string keyname(const std::string& prefix, const std::string& raw_ref) {
    std::ostringstream o;
<<<<<<< HEAD
    o << "ext4:";
    for (unsigned char i : raw_ref) {
=======
    o << prefix << ":";
    for (auto i : raw_ref) {
>>>>>>> 4ad7784b
        o << std::hex << std::setw(2) << std::setfill('0') << (int)i;
    }
    return o.str();
}

// Get the keyring we store all keys in
static bool e4crypt_keyring(key_serial_t* device_keyring) {
    *device_keyring = keyctl_search(KEY_SPEC_SESSION_KEYRING, "keyring", "e4crypt", 0);
    if (*device_keyring == -1) {
        PLOG(ERROR) << "Unable to find device keyring";
        return false;
    }
    return true;
}

// Install password into global keyring
// Return raw key reference for use in policy
static bool install_key(const std::string& key, std::string* raw_ref) {
    ext4_encryption_key ext4_key;
    if (!fill_key(key, &ext4_key)) return false;
    *raw_ref = generate_key_ref(ext4_key.raw, ext4_key.size);
    key_serial_t device_keyring;
    if (!e4crypt_keyring(&device_keyring)) return false;
    for (char const* const* name_prefix = NAME_PREFIXES; *name_prefix != nullptr; name_prefix++) {
        auto ref = keyname(*name_prefix, *raw_ref);
        key_serial_t key_id =
            add_key("logon", ref.c_str(), (void*)&ext4_key, sizeof(ext4_key), device_keyring);
        if (key_id == -1) {
            PLOG(ERROR) << "Failed to insert key into keyring " << device_keyring;
            return false;
        }
        LOG(DEBUG) << "Added key " << key_id << " (" << ref << ") to keyring " << device_keyring
                   << " in process " << getpid();
    }
    return true;
}

static std::string get_de_key_path(userid_t user_id) {
    return StringPrintf("%s/de/%d", user_key_dir.c_str(), user_id);
}

static std::string get_ce_key_directory_path(userid_t user_id) {
    return StringPrintf("%s/ce/%d", user_key_dir.c_str(), user_id);
}

// Returns the keys newest first
static std::vector<std::string> get_ce_key_paths(const std::string& directory_path) {
    auto dirp = std::unique_ptr<DIR, int (*)(DIR*)>(opendir(directory_path.c_str()), closedir);
    if (!dirp) {
        PLOG(ERROR) << "Unable to open ce key directory: " + directory_path;
        return std::vector<std::string>();
    }
    std::vector<std::string> result;
    for (;;) {
        errno = 0;
        auto const entry = readdir(dirp.get());
        if (!entry) {
            if (errno) {
                PLOG(ERROR) << "Unable to read ce key directory: " + directory_path;
                return std::vector<std::string>();
            }
            break;
        }
        if (entry->d_type != DT_DIR || entry->d_name[0] != 'c') {
            LOG(DEBUG) << "Skipping non-key " << entry->d_name;
            continue;
        }
        result.emplace_back(directory_path + "/" + entry->d_name);
    }
    std::sort(result.begin(), result.end());
    std::reverse(result.begin(), result.end());
    return result;
}

static std::string get_ce_key_current_path(const std::string& directory_path) {
    return directory_path + "/current";
}

static bool get_ce_key_new_path(const std::string& directory_path,
                                const std::vector<std::string>& paths,
                                std::string *ce_key_path) {
    if (paths.empty()) {
        *ce_key_path = get_ce_key_current_path(directory_path);
        return true;
    }
    for (unsigned int i = 0; i < UINT_MAX; i++) {
        auto const candidate = StringPrintf("%s/cx%010u", directory_path.c_str(), i);
        if (paths[0] < candidate) {
            *ce_key_path = candidate;
            return true;
        }
    }
    return false;
}

// Discard all keys but the named one; rename it to canonical name.
// No point in acting on errors in this; ignore them.
static void fixate_user_ce_key(const std::string& directory_path, const std::string &to_fix,
                               const std::vector<std::string>& paths) {
    for (auto const other_path: paths) {
        if (other_path != to_fix) {
            android::vold::destroyKey(other_path);
        }
    }
    auto const current_path = get_ce_key_current_path(directory_path);
    if (to_fix != current_path) {
        LOG(DEBUG) << "Renaming " << to_fix << " to " << current_path;
        if (rename(to_fix.c_str(), current_path.c_str()) != 0) {
            PLOG(WARNING) << "Unable to rename " << to_fix << " to " << current_path;
        }
    }
}

static bool read_and_fixate_user_ce_key(userid_t user_id,
                                        const android::vold::KeyAuthentication& auth,
                                        std::string *ce_key) {
    auto const directory_path = get_ce_key_directory_path(user_id);
    auto const paths = get_ce_key_paths(directory_path);
    for (auto const ce_key_path: paths) {
        LOG(DEBUG) << "Trying user CE key " << ce_key_path;
        if (android::vold::retrieveKey(ce_key_path, auth, ce_key)) {
            LOG(DEBUG) << "Successfully retrieved key";
            fixate_user_ce_key(directory_path, ce_key_path, paths);
            return true;
        }
    }
    LOG(ERROR) << "Failed to find working ce key for user " << user_id;
    return false;
}

static bool read_and_install_user_ce_key(userid_t user_id,
                                         const android::vold::KeyAuthentication& auth) {
    if (s_ce_key_raw_refs.count(user_id) != 0) return true;
    std::string ce_key;
    if (!read_and_fixate_user_ce_key(user_id, auth, &ce_key)) return false;
    std::string ce_raw_ref;
    if (!install_key(ce_key, &ce_raw_ref)) return false;
    s_ce_keys[user_id] = ce_key;
    s_ce_key_raw_refs[user_id] = ce_raw_ref;
    LOG(DEBUG) << "Installed ce key for user " << user_id;
    return true;
}

static bool prepare_dir(const std::string& dir, mode_t mode, uid_t uid, gid_t gid) {
    LOG(DEBUG) << "Preparing: " << dir;
    if (fs_prepare_dir(dir.c_str(), mode, uid, gid) != 0) {
        PLOG(ERROR) << "Failed to prepare " << dir;
        return false;
    }
    return true;
}

static bool destroy_dir(const std::string& dir) {
    LOG(DEBUG) << "Destroying: " << dir;
    if (rmdir(dir.c_str()) != 0 && errno != ENOENT) {
        PLOG(ERROR) << "Failed to destroy " << dir;
        return false;
    }
    return true;
}

static bool random_key(std::string* key) {
    if (android::vold::ReadRandomBytes(EXT4_AES_256_XTS_KEY_SIZE, *key) != 0) {
        // TODO status_t plays badly with PLOG, fix it.
        LOG(ERROR) << "Random read failed";
        return false;
    }
    return true;
}

static bool path_exists(const std::string& path) {
    return access(path.c_str(), F_OK) == 0;
}

// NB this assumes that there is only one thread listening for crypt commands, because
// it creates keys in a fixed location.
static bool store_key(const std::string& key_path, const std::string& tmp_path,
                      const android::vold::KeyAuthentication& auth, const std::string& key) {
    if (path_exists(key_path)) {
        LOG(ERROR) << "Already exists, cannot create key at: " << key_path;
        return false;
    }
    if (path_exists(tmp_path)) {
        android::vold::destroyKey(tmp_path);  // May be partially created so ignore errors
    }
    if (!android::vold::storeKey(tmp_path, auth, key)) return false;
    if (rename(tmp_path.c_str(), key_path.c_str()) != 0) {
        PLOG(ERROR) << "Unable to move new key to location: " << key_path;
        return false;
    }
    LOG(DEBUG) << "Created key " << key_path;
    return true;
}

static bool create_and_install_user_keys(userid_t user_id, bool create_ephemeral) {
    std::string de_key, ce_key;
    if (!random_key(&de_key)) return false;
    if (!random_key(&ce_key)) return false;
    if (create_ephemeral) {
        // If the key should be created as ephemeral, don't store it.
        s_ephemeral_users.insert(user_id);
    } else {
        auto const directory_path = get_ce_key_directory_path(user_id);
        if (!prepare_dir(directory_path, 0700, AID_ROOT, AID_ROOT)) return false;
        auto const paths = get_ce_key_paths(directory_path);
        std::string ce_key_path;
        if (!get_ce_key_new_path(directory_path, paths, &ce_key_path)) return false;
        if (!store_key(ce_key_path, user_key_temp,
                kEmptyAuthentication, ce_key)) return false;
        fixate_user_ce_key(directory_path, ce_key_path, paths);
        // Write DE key second; once this is written, all is good.
        if (!store_key(get_de_key_path(user_id), user_key_temp,
                kEmptyAuthentication, de_key)) return false;
    }
    std::string de_raw_ref;
    if (!install_key(de_key, &de_raw_ref)) return false;
    s_de_key_raw_refs[user_id] = de_raw_ref;
    std::string ce_raw_ref;
    if (!install_key(ce_key, &ce_raw_ref)) return false;
    s_ce_keys[user_id] = ce_key;
    s_ce_key_raw_refs[user_id] = ce_raw_ref;
    LOG(DEBUG) << "Created keys for user " << user_id;
    return true;
}

static bool lookup_key_ref(const std::map<userid_t, std::string>& key_map, userid_t user_id,
                           std::string* raw_ref) {
    auto refi = key_map.find(user_id);
    if (refi == key_map.end()) {
        LOG(ERROR) << "Cannot find key for " << user_id;
        return false;
    }
    *raw_ref = refi->second;
    return true;
}

static bool ensure_policy(const std::string& raw_ref, const std::string& path) {
    const char *contents_mode;
    const char *filenames_mode;

    cryptfs_get_file_encryption_modes(&contents_mode, &filenames_mode);

    if (e4crypt_policy_ensure(path.c_str(),
                              raw_ref.data(), raw_ref.size(),
                              contents_mode, filenames_mode) != 0) {
        LOG(ERROR) << "Failed to set policy on: " << path;
        return false;
    }
    return true;
}

static bool is_numeric(const char* name) {
    for (const char* p = name; *p != '\0'; p++) {
        if (!isdigit(*p)) return false;
    }
    return true;
}

static bool load_all_de_keys() {
    auto de_dir = user_key_dir + "/de";
    auto dirp = std::unique_ptr<DIR, int (*)(DIR*)>(opendir(de_dir.c_str()), closedir);
    if (!dirp) {
        PLOG(ERROR) << "Unable to read de key directory";
        return false;
    }
    for (;;) {
        errno = 0;
        auto entry = readdir(dirp.get());
        if (!entry) {
            if (errno) {
                PLOG(ERROR) << "Unable to read de key directory";
                return false;
            }
            break;
        }
        if (entry->d_type != DT_DIR || !is_numeric(entry->d_name)) {
            LOG(DEBUG) << "Skipping non-de-key " << entry->d_name;
            continue;
        }
        userid_t user_id = atoi(entry->d_name);
        if (s_de_key_raw_refs.count(user_id) == 0) {
            auto key_path = de_dir + "/" + entry->d_name;
            std::string key;
            if (!android::vold::retrieveKey(key_path, kEmptyAuthentication, &key)) return false;
            std::string raw_ref;
            if (!install_key(key, &raw_ref)) return false;
            s_de_key_raw_refs[user_id] = raw_ref;
            LOG(DEBUG) << "Installed de key for user " << user_id;
        }
    }
    // ext4enc:TODO: go through all DE directories, ensure that all user dirs have the
    // correct policy set on them, and that no rogue ones exist.
    return true;
}

bool e4crypt_initialize_global_de() {
    LOG(INFO) << "e4crypt_initialize_global_de";

    if (s_global_de_initialized) {
        LOG(INFO) << "Already initialized";
        return true;
    }

    const char *contents_mode;
    const char *filenames_mode;
    cryptfs_get_file_encryption_modes(&contents_mode, &filenames_mode);
    std::string modestring = std::string(contents_mode) + ":" + filenames_mode;

    std::string mode_filename = std::string("/data") + e4crypt_key_mode;
    if (!android::base::WriteStringToFile(modestring, mode_filename)) {
        PLOG(ERROR) << "Cannot save type";
        return false;
    }

    std::string device_key;
    if (path_exists(device_key_path)) {
        if (!android::vold::retrieveKey(device_key_path,
                kEmptyAuthentication, &device_key)) return false;
    } else {
        LOG(INFO) << "Creating new key";
        if (!random_key(&device_key)) return false;
        if (!store_key(device_key_path, device_key_temp,
                kEmptyAuthentication, device_key)) return false;
    }

    std::string device_key_ref;
    if (!install_key(device_key, &device_key_ref)) {
        LOG(ERROR) << "Failed to install device key";
        return false;
    }

    std::string ref_filename = std::string("/data") + e4crypt_key_ref;
    if (!android::base::WriteStringToFile(device_key_ref, ref_filename)) {
        PLOG(ERROR) << "Cannot save key reference";
        return false;
    }

    s_global_de_initialized = true;
    return true;
}

bool e4crypt_init_user0() {
    LOG(DEBUG) << "e4crypt_init_user0";
    if (e4crypt_is_native()) {
        if (!prepare_dir(user_key_dir, 0700, AID_ROOT, AID_ROOT)) return false;
        if (!prepare_dir(user_key_dir + "/ce", 0700, AID_ROOT, AID_ROOT)) return false;
        if (!prepare_dir(user_key_dir + "/de", 0700, AID_ROOT, AID_ROOT)) return false;
        if (!path_exists(get_de_key_path(0))) {
            if (!create_and_install_user_keys(0, false)) return false;
        }
        // TODO: switch to loading only DE_0 here once framework makes
        // explicit calls to install DE keys for secondary users
        if (!load_all_de_keys()) return false;
    }
    // We can only safely prepare DE storage here, since CE keys are probably
    // entangled with user credentials.  The framework will always prepare CE
    // storage once CE keys are installed.
    if (!e4crypt_prepare_user_storage(nullptr, 0, 0, FLAG_STORAGE_DE)) {
        LOG(ERROR) << "Failed to prepare user 0 storage";
        return false;
    }

    // If this is a non-FBE device that recently left an emulated mode,
    // restore user data directories to known-good state.
    if (!e4crypt_is_native() && !e4crypt_is_emulated()) {
        e4crypt_unlock_user_key(0, 0, "!", "!");
    }

    return true;
}

bool e4crypt_vold_create_user_key(userid_t user_id, int serial, bool ephemeral) {
    LOG(DEBUG) << "e4crypt_vold_create_user_key for " << user_id << " serial " << serial;
    if (!e4crypt_is_native()) {
        return true;
    }
    // FIXME test for existence of key that is not loaded yet
    if (s_ce_key_raw_refs.count(user_id) != 0) {
        LOG(ERROR) << "Already exists, can't e4crypt_vold_create_user_key for " << user_id
                   << " serial " << serial;
        // FIXME should we fail the command?
        return true;
    }
    if (!create_and_install_user_keys(user_id, ephemeral)) {
        return false;
    }
    return true;
}

static bool evict_key(const std::string &raw_ref) {
    auto ref = keyname(raw_ref);
    key_serial_t device_keyring;
    if (!e4crypt_keyring(&device_keyring)) return false;
    auto key_serial = keyctl_search(device_keyring, "logon", ref.c_str(), 0);

    // Unlink the key from the keyring.  Prefer unlinking to revoking or
    // invalidating, since unlinking is actually no less secure currently, and
    // it avoids bugs in certain kernel versions where the keyring key is
    // referenced from places it shouldn't be.
    if (keyctl_unlink(key_serial, device_keyring) != 0) {
        PLOG(ERROR) << "Failed to unlink key with serial " << key_serial << " ref " << ref;
        return false;
    }
    LOG(DEBUG) << "Unlinked key with serial " << key_serial << " ref " << ref;
    return true;
}

static bool evict_ce_key(userid_t user_id) {
    s_ce_keys.erase(user_id);
    bool success = true;
    std::string raw_ref;
    // If we haven't loaded the CE key, no need to evict it.
    if (lookup_key_ref(s_ce_key_raw_refs, user_id, &raw_ref)) {
        success &= evict_key(raw_ref);
    }
    s_ce_key_raw_refs.erase(user_id);
    return success;
}

bool e4crypt_destroy_user_key(userid_t user_id) {
    LOG(DEBUG) << "e4crypt_destroy_user_key(" << user_id << ")";
    if (!e4crypt_is_native()) {
        return true;
    }
    bool success = true;
    std::string raw_ref;
    success &= evict_ce_key(user_id);
    success &= lookup_key_ref(s_de_key_raw_refs, user_id, &raw_ref) && evict_key(raw_ref);
    s_de_key_raw_refs.erase(user_id);
    auto it = s_ephemeral_users.find(user_id);
    if (it != s_ephemeral_users.end()) {
        s_ephemeral_users.erase(it);
    } else {
        for (auto const path: get_ce_key_paths(get_ce_key_directory_path(user_id))) {
            success &= android::vold::destroyKey(path);
        }
        auto de_key_path = get_de_key_path(user_id);
        if (path_exists(de_key_path)) {
            success &= android::vold::destroyKey(de_key_path);
        } else {
            LOG(INFO) << "Not present so not erasing: " << de_key_path;
        }
    }
    return success;
}

static bool emulated_lock(const std::string& path) {
    if (chmod(path.c_str(), 0000) != 0) {
        PLOG(ERROR) << "Failed to chmod " << path;
        return false;
    }
#if EMULATED_USES_SELINUX
    if (setfilecon(path.c_str(), "u:object_r:storage_stub_file:s0") != 0) {
        PLOG(WARNING) << "Failed to setfilecon " << path;
        return false;
    }
#endif
    return true;
}

static bool emulated_unlock(const std::string& path, mode_t mode) {
    if (chmod(path.c_str(), mode) != 0) {
        PLOG(ERROR) << "Failed to chmod " << path;
        // FIXME temporary workaround for b/26713622
        if (e4crypt_is_emulated()) return false;
    }
#if EMULATED_USES_SELINUX
    if (selinux_android_restorecon(path.c_str(), SELINUX_ANDROID_RESTORECON_FORCE) != 0) {
        PLOG(WARNING) << "Failed to restorecon " << path;
        // FIXME temporary workaround for b/26713622
        if (e4crypt_is_emulated()) return false;
    }
#endif
    return true;
}

static bool parse_hex(const char* hex, std::string* result) {
    if (strcmp("!", hex) == 0) {
        *result = "";
        return true;
    }
    if (android::vold::HexToStr(hex, *result) != 0) {
        LOG(ERROR) << "Invalid FBE hex string";  // Don't log the string for security reasons
        return false;
    }
    return true;
}

bool e4crypt_add_user_key_auth(userid_t user_id, int serial, const char* token_hex,
                          const char* secret_hex) {
    LOG(DEBUG) << "e4crypt_add_user_key_auth " << user_id << " serial=" << serial
               << " token_present=" << (strcmp(token_hex, "!") != 0);
    if (!e4crypt_is_native()) return true;
    if (s_ephemeral_users.count(user_id) != 0) return true;
    std::string token, secret;
    if (!parse_hex(token_hex, &token)) return false;
    if (!parse_hex(secret_hex, &secret)) return false;
    auto auth = secret.empty() ? kEmptyAuthentication
                                   : android::vold::KeyAuthentication(token, secret);
    auto it = s_ce_keys.find(user_id);
    if (it == s_ce_keys.end()) {
        LOG(ERROR) << "Key not loaded into memory, can't change for user " << user_id;
        return false;
    }
    auto ce_key = it->second;
    auto const directory_path = get_ce_key_directory_path(user_id);
    auto const paths = get_ce_key_paths(directory_path);
    std::string ce_key_path;
    if (!get_ce_key_new_path(directory_path, paths, &ce_key_path)) return false;
    if (!store_key(ce_key_path, user_key_temp, auth, ce_key)) return false;
    return true;
}

bool e4crypt_fixate_newest_user_key_auth(userid_t user_id) {
    LOG(DEBUG) << "e4crypt_fixate_newest_user_key_auth " << user_id;
    if (!e4crypt_is_native()) return true;
    if (s_ephemeral_users.count(user_id) != 0) return true;
    auto const directory_path = get_ce_key_directory_path(user_id);
    auto const paths = get_ce_key_paths(directory_path);
    if (paths.empty()) {
        LOG(ERROR) << "No ce keys present, cannot fixate for user " << user_id;
        return false;
    }
    fixate_user_ce_key(directory_path, paths[0], paths);
    return true;
}

// TODO: rename to 'install' for consistency, and take flags to know which keys to install
bool e4crypt_unlock_user_key(userid_t user_id, int serial, const char* token_hex,
                             const char* secret_hex) {
    LOG(DEBUG) << "e4crypt_unlock_user_key " << user_id << " serial=" << serial
               << " token_present=" << (strcmp(token_hex, "!") != 0);
    if (e4crypt_is_native()) {
        if (s_ce_key_raw_refs.count(user_id) != 0) {
            LOG(WARNING) << "Tried to unlock already-unlocked key for user " << user_id;
            return true;
        }
        std::string token, secret;
        if (!parse_hex(token_hex, &token)) return false;
        if (!parse_hex(secret_hex, &secret)) return false;
        android::vold::KeyAuthentication auth(token, secret);
        if (!read_and_install_user_ce_key(user_id, auth)) {
            LOG(ERROR) << "Couldn't read key for " << user_id;
            return false;
        }
    } else {
        // When in emulation mode, we just use chmod. However, we also
        // unlock directories when not in emulation mode, to bring devices
        // back into a known-good state.
        if (!emulated_unlock(android::vold::BuildDataSystemCePath(user_id), 0771) ||
            !emulated_unlock(android::vold::BuildDataMiscCePath(user_id), 01771) ||
            !emulated_unlock(android::vold::BuildDataMediaCePath(nullptr, user_id), 0770) ||
            !emulated_unlock(android::vold::BuildDataUserCePath(nullptr, user_id), 0771)) {
            LOG(ERROR) << "Failed to unlock user " << user_id;
            return false;
        }
    }
    return true;
}

// TODO: rename to 'evict' for consistency
bool e4crypt_lock_user_key(userid_t user_id) {
    LOG(DEBUG) << "e4crypt_lock_user_key " << user_id;
    if (e4crypt_is_native()) {
        return evict_ce_key(user_id);
    } else if (e4crypt_is_emulated()) {
        // When in emulation mode, we just use chmod
        if (!emulated_lock(android::vold::BuildDataSystemCePath(user_id)) ||
            !emulated_lock(android::vold::BuildDataMiscCePath(user_id)) ||
            !emulated_lock(android::vold::BuildDataMediaCePath(nullptr, user_id)) ||
            !emulated_lock(android::vold::BuildDataUserCePath(nullptr, user_id))) {
            LOG(ERROR) << "Failed to lock user " << user_id;
            return false;
        }
    }

    return true;
}

bool e4crypt_prepare_user_storage(const char* volume_uuid, userid_t user_id, int serial,
        int flags) {
    LOG(DEBUG) << "e4crypt_prepare_user_storage for volume " << escape_null(volume_uuid)
               << ", user " << user_id << ", serial " << serial << ", flags " << flags;

    if (flags & FLAG_STORAGE_DE) {
        // DE_sys key
        auto system_legacy_path = android::vold::BuildDataSystemLegacyPath(user_id);
        auto misc_legacy_path = android::vold::BuildDataMiscLegacyPath(user_id);
        auto profiles_de_path = android::vold::BuildDataProfilesDePath(user_id);

        // DE_n key
        auto system_de_path = android::vold::BuildDataSystemDePath(user_id);
        auto misc_de_path = android::vold::BuildDataMiscDePath(user_id);
        auto user_de_path = android::vold::BuildDataUserDePath(volume_uuid, user_id);

        if (!prepare_dir(system_legacy_path, 0700, AID_SYSTEM, AID_SYSTEM)) return false;
#if MANAGE_MISC_DIRS
        if (!prepare_dir(misc_legacy_path, 0750, multiuser_get_uid(user_id, AID_SYSTEM),
                multiuser_get_uid(user_id, AID_EVERYBODY))) return false;
#endif
        if (!prepare_dir(profiles_de_path, 0771, AID_SYSTEM, AID_SYSTEM)) return false;

        if (!prepare_dir(system_de_path, 0770, AID_SYSTEM, AID_SYSTEM)) return false;
        if (!prepare_dir(misc_de_path, 01771, AID_SYSTEM, AID_MISC)) return false;
        if (!prepare_dir(user_de_path, 0771, AID_SYSTEM, AID_SYSTEM)) return false;

        // For now, FBE is only supported on internal storage
        if (e4crypt_is_native() && volume_uuid == nullptr) {
            std::string de_raw_ref;
            if (!lookup_key_ref(s_de_key_raw_refs, user_id, &de_raw_ref)) return false;
            if (!ensure_policy(de_raw_ref, system_de_path)) return false;
            if (!ensure_policy(de_raw_ref, misc_de_path)) return false;
            if (!ensure_policy(de_raw_ref, user_de_path)) return false;
        }
    }

    if (flags & FLAG_STORAGE_CE) {
        // CE_n key
        auto system_ce_path = android::vold::BuildDataSystemCePath(user_id);
        auto misc_ce_path = android::vold::BuildDataMiscCePath(user_id);
        auto media_ce_path = android::vold::BuildDataMediaCePath(volume_uuid, user_id);
        auto user_ce_path = android::vold::BuildDataUserCePath(volume_uuid, user_id);

        if (!prepare_dir(system_ce_path, 0770, AID_SYSTEM, AID_SYSTEM)) return false;
        if (!prepare_dir(misc_ce_path, 01771, AID_SYSTEM, AID_MISC)) return false;
        if (!prepare_dir(media_ce_path, 0770, AID_MEDIA_RW, AID_MEDIA_RW)) return false;
        if (!prepare_dir(user_ce_path, 0771, AID_SYSTEM, AID_SYSTEM)) return false;

        // For now, FBE is only supported on internal storage
        if (e4crypt_is_native() && volume_uuid == nullptr) {
            std::string ce_raw_ref;
            if (!lookup_key_ref(s_ce_key_raw_refs, user_id, &ce_raw_ref)) return false;
            if (!ensure_policy(ce_raw_ref, system_ce_path)) return false;
            if (!ensure_policy(ce_raw_ref, misc_ce_path)) return false;
            if (!ensure_policy(ce_raw_ref, media_ce_path)) return false;
            if (!ensure_policy(ce_raw_ref, user_ce_path)) return false;

            // Now that credentials have been installed, we can run restorecon
            // over these paths
            // NOTE: these paths need to be kept in sync with libselinux
            android::vold::RestoreconRecursive(system_ce_path);
            android::vold::RestoreconRecursive(misc_ce_path);
        }
    }

    return true;
}

bool e4crypt_destroy_user_storage(const char* volume_uuid, userid_t user_id, int flags) {
    LOG(DEBUG) << "e4crypt_destroy_user_storage for volume " << escape_null(volume_uuid)
               << ", user " << user_id << ", flags " << flags;
    bool res = true;

    if (flags & FLAG_STORAGE_DE) {
        // DE_sys key
        auto system_legacy_path = android::vold::BuildDataSystemLegacyPath(user_id);
        auto misc_legacy_path = android::vold::BuildDataMiscLegacyPath(user_id);
        auto profiles_de_path = android::vold::BuildDataProfilesDePath(user_id);

        // DE_n key
        auto system_de_path = android::vold::BuildDataSystemDePath(user_id);
        auto misc_de_path = android::vold::BuildDataMiscDePath(user_id);
        auto user_de_path = android::vold::BuildDataUserDePath(volume_uuid, user_id);

        if (volume_uuid == nullptr) {
            res &= destroy_dir(system_legacy_path);
#if MANAGE_MISC_DIRS
            res &= destroy_dir(misc_legacy_path);
#endif
            res &= destroy_dir(profiles_de_path);
            res &= destroy_dir(system_de_path);
            res &= destroy_dir(misc_de_path);
        }
        res &= destroy_dir(user_de_path);
    }

    if (flags & FLAG_STORAGE_CE) {
        // CE_n key
        auto system_ce_path = android::vold::BuildDataSystemCePath(user_id);
        auto misc_ce_path = android::vold::BuildDataMiscCePath(user_id);
        auto media_ce_path = android::vold::BuildDataMediaCePath(volume_uuid, user_id);
        auto user_ce_path = android::vold::BuildDataUserCePath(volume_uuid, user_id);

        if (volume_uuid == nullptr) {
            res &= destroy_dir(system_ce_path);
            res &= destroy_dir(misc_ce_path);
        }
        res &= destroy_dir(media_ce_path);
        res &= destroy_dir(user_ce_path);
    }

    return res;
}

bool e4crypt_secdiscard(const char* path) {
    return android::vold::runSecdiscardSingle(std::string(path));
}<|MERGE_RESOLUTION|>--- conflicted
+++ resolved
@@ -143,13 +143,8 @@
 
 static std::string keyname(const std::string& prefix, const std::string& raw_ref) {
     std::ostringstream o;
-<<<<<<< HEAD
-    o << "ext4:";
+    o << prefix << ":";
     for (unsigned char i : raw_ref) {
-=======
-    o << prefix << ":";
-    for (auto i : raw_ref) {
->>>>>>> 4ad7784b
         o << std::hex << std::setw(2) << std::setfill('0') << (int)i;
     }
     return o.str();
@@ -540,21 +535,25 @@
 }
 
 static bool evict_key(const std::string &raw_ref) {
-    auto ref = keyname(raw_ref);
     key_serial_t device_keyring;
     if (!e4crypt_keyring(&device_keyring)) return false;
-    auto key_serial = keyctl_search(device_keyring, "logon", ref.c_str(), 0);
-
-    // Unlink the key from the keyring.  Prefer unlinking to revoking or
-    // invalidating, since unlinking is actually no less secure currently, and
-    // it avoids bugs in certain kernel versions where the keyring key is
-    // referenced from places it shouldn't be.
-    if (keyctl_unlink(key_serial, device_keyring) != 0) {
-        PLOG(ERROR) << "Failed to unlink key with serial " << key_serial << " ref " << ref;
-        return false;
-    }
-    LOG(DEBUG) << "Unlinked key with serial " << key_serial << " ref " << ref;
-    return true;
+    bool success = true;
+    for (char const* const* name_prefix = NAME_PREFIXES; *name_prefix != nullptr; name_prefix++) {
+        auto ref = keyname(*name_prefix, raw_ref);
+        auto key_serial = keyctl_search(device_keyring, "logon", ref.c_str(), 0);
+
+        // Unlink the key from the keyring.  Prefer unlinking to revoking or
+        // invalidating, since unlinking is actually no less secure currently, and
+        // it avoids bugs in certain kernel versions where the keyring key is
+        // referenced from places it shouldn't be.
+        if (keyctl_unlink(key_serial, device_keyring) != 0) {
+            PLOG(ERROR) << "Failed to unlink key with serial " << key_serial << " ref " << ref;
+            success = false;
+        } else {
+            LOG(DEBUG) << "Unlinked key with serial " << key_serial << " ref " << ref;
+        }
+    }
+    return success;
 }
 
 static bool evict_ce_key(userid_t user_id) {
