/*
 * Copyright (C) 2008 The Android Open Source Project
 *
 * Licensed under the Apache License, Version 2.0 (the "License");
 * you may not use this file except in compliance with the License.
 * You may obtain a copy of the License at
 *
 *      http://www.apache.org/licenses/LICENSE-2.0
 *
 * Unless required by applicable law or agreed to in writing, software
 * distributed under the License is distributed on an "AS IS" BASIS,
 * WITHOUT WARRANTIES OR CONDITIONS OF ANY KIND, either express or implied.
 * See the License for the specific language governing permissions and
 * limitations under the License.
 */

#define ATRACE_TAG ATRACE_TAG_PACKAGE_MANAGER

#include <dirent.h>
#include <errno.h>
#include <fcntl.h>
#include <stdio.h>
#include <stdlib.h>
#include <string.h>
#include <unistd.h>

#include <sys/ioctl.h>
#include <sys/mount.h>
#include <sys/stat.h>
#include <sys/types.h>

#include <linux/kdev_t.h>

#include <chrono>
<<<<<<< HEAD
=======
#include <thread>
>>>>>>> 5ba8aeaa

#include <android-base/logging.h>
#include <android-base/stringprintf.h>
#include <android-base/strings.h>
#include <android-base/unique_fd.h>
#include <fs_mgr/file_wait.h>
#include <utils/Trace.h>

#include "Loop.h"
#include "VoldUtil.h"
#include "sehandle.h"

using namespace std::literals;
using android::base::StringPrintf;
using android::base::unique_fd;

static const char* kVoldPrefix = "vold:";
static constexpr size_t kLoopDeviceRetryAttempts = 3u;

static bool wait_for_file(const std::string& filename,
                          const std::chrono::milliseconds relative_timeout) {
    auto start_time = std::chrono::steady_clock::now();

    while (true) {
        int rv = access(filename.c_str(), F_OK);
        if (!rv || errno != ENOENT) return true;

        std::this_thread::sleep_for(50ms);

        auto now = std::chrono::steady_clock::now();
        auto time_elapsed = std::chrono::duration_cast<std::chrono::milliseconds>(now - start_time);
        if (time_elapsed > relative_timeout) return false;
    }
}

int Loop::create(const std::string& target, std::string& out_device) {
    unique_fd ctl_fd(open("/dev/loop-control", O_RDWR | O_CLOEXEC));
    if (ctl_fd.get() == -1) {
        PLOG(ERROR) << "Failed to open loop-control";
        return -errno;
    }

    int num = ioctl(ctl_fd.get(), LOOP_CTL_GET_FREE);
    if (num == -1) {
        PLOG(ERROR) << "Failed LOOP_CTL_GET_FREE";
        return -errno;
    }

    out_device = StringPrintf("/dev/block/loop%d", num);

    unique_fd target_fd;
    for (size_t i = 0; i != kLoopDeviceRetryAttempts; ++i) {
        target_fd.reset(open(target.c_str(), O_RDWR | O_CLOEXEC));
        if (target_fd.get() != -1) {
            break;
        }
        usleep(50000);
    }
    if (target_fd.get() == -1) {
        PLOG(ERROR) << "Failed to open " << target;
        return -errno;
    }
<<<<<<< HEAD
    if (!android::fs_mgr::WaitForFile(out_device, 2s)) {
        LOG(ERROR) << "Failed to find " << out_device;
        return -ENOENT;
    }
=======

    if (!wait_for_file(out_device, 2s)) {
        LOG(ERROR) << "Failed to find " << out_device;
        return -ENOENT;
    }

>>>>>>> 5ba8aeaa
    unique_fd device_fd(open(out_device.c_str(), O_RDWR | O_CLOEXEC));
    if (device_fd.get() == -1) {
        PLOG(ERROR) << "Failed to open " << out_device;
        return -errno;
    }

    if (ioctl(device_fd.get(), LOOP_SET_FD, target_fd.get()) == -1) {
        PLOG(ERROR) << "Failed to LOOP_SET_FD";
        return -errno;
    }

    struct loop_info64 li;
    memset(&li, 0, sizeof(li));
    strlcpy((char*)li.lo_crypt_name, kVoldPrefix, LO_NAME_SIZE);
    if (ioctl(device_fd.get(), LOOP_SET_STATUS64, &li) == -1) {
        PLOG(ERROR) << "Failed to LOOP_SET_STATUS64";
        return -errno;
    }

    return 0;
}

int Loop::destroyByDevice(const char* loopDevice) {
    int device_fd;

    device_fd = open(loopDevice, O_RDONLY | O_CLOEXEC);
    if (device_fd < 0) {
        PLOG(ERROR) << "Failed to open " << loopDevice;
        return -1;
    }

    if (ioctl(device_fd, LOOP_CLR_FD, 0) < 0) {
        PLOG(ERROR) << "Failed to destroy " << loopDevice;
        close(device_fd);
        return -1;
    }

    close(device_fd);
    return 0;
}

int Loop::destroyAll() {
    ATRACE_NAME("Loop::destroyAll");

    std::string root = "/dev/block/";
    auto dirp = std::unique_ptr<DIR, int (*)(DIR*)>(opendir(root.c_str()), closedir);
    if (!dirp) {
        PLOG(ERROR) << "Failed to opendir";
        return -1;
    }

    // Poke through all devices looking for loops
    struct dirent* de;
    while ((de = readdir(dirp.get()))) {
        auto test = std::string(de->d_name);
        if (!android::base::StartsWith(test, "loop")) continue;

        auto path = root + de->d_name;
        unique_fd fd(open(path.c_str(), O_RDWR | O_CLOEXEC));
        if (fd.get() == -1) {
            if (errno != ENOENT) {
                PLOG(WARNING) << "Failed to open " << path;
            }
            continue;
        }

        struct loop_info64 li;
        if (ioctl(fd.get(), LOOP_GET_STATUS64, &li) < 0) {
            PLOG(WARNING) << "Failed to LOOP_GET_STATUS64 " << path;
            continue;
        }

        auto id = std::string((char*)li.lo_crypt_name);
        if (android::base::StartsWith(id, kVoldPrefix)) {
            LOG(DEBUG) << "Tearing down stale loop device at " << path << " named " << id;

            if (ioctl(fd.get(), LOOP_CLR_FD, 0) < 0) {
                PLOG(WARNING) << "Failed to LOOP_CLR_FD " << path;
            }
        } else {
            LOG(DEBUG) << "Found unmanaged loop device at " << path << " named " << id;
        }
    }

    return 0;
}

int Loop::createImageFile(const char* file, unsigned long numSectors) {
    unique_fd fd(open(file, O_CREAT | O_WRONLY | O_TRUNC | O_CLOEXEC, 0600));
    if (fd.get() == -1) {
        PLOG(ERROR) << "Failed to create image " << file;
        return -errno;
    }
    if (fallocate(fd.get(), 0, 0, numSectors * 512) == -1) {
        PLOG(WARNING) << "Failed to fallocate; falling back to ftruncate";
        if (ftruncate(fd, numSectors * 512) == -1) {
            PLOG(ERROR) << "Failed to ftruncate";
            return -errno;
        }
    }
    return 0;
}

int Loop::resizeImageFile(const char* file, unsigned long numSectors) {
    int fd;

    if ((fd = open(file, O_RDWR | O_CLOEXEC)) < 0) {
        PLOG(ERROR) << "Failed to open " << file;
        return -1;
    }

    LOG(DEBUG) << "Attempting to increase " << file << " to " << numSectors;

    if (fallocate(fd, 0, 0, numSectors * 512)) {
        if (errno == ENOSYS || errno == ENOTSUP) {
            PLOG(WARNING) << "fallocate not found. Falling back to ftruncate.";
            if (ftruncate(fd, numSectors * 512) < 0) {
                PLOG(ERROR) << "Failed to ftruncate";
                close(fd);
                return -1;
            }
        } else {
            PLOG(ERROR) << "Failed to fallocate";
            close(fd);
            return -1;
        }
    }
    close(fd);
    return 0;
}<|MERGE_RESOLUTION|>--- conflicted
+++ resolved
@@ -32,16 +32,12 @@
 #include <linux/kdev_t.h>
 
 #include <chrono>
-<<<<<<< HEAD
-=======
 #include <thread>
->>>>>>> 5ba8aeaa
 
 #include <android-base/logging.h>
 #include <android-base/stringprintf.h>
 #include <android-base/strings.h>
 #include <android-base/unique_fd.h>
-#include <fs_mgr/file_wait.h>
 #include <utils/Trace.h>
 
 #include "Loop.h"
@@ -98,19 +94,12 @@
         PLOG(ERROR) << "Failed to open " << target;
         return -errno;
     }
-<<<<<<< HEAD
-    if (!android::fs_mgr::WaitForFile(out_device, 2s)) {
-        LOG(ERROR) << "Failed to find " << out_device;
-        return -ENOENT;
-    }
-=======
 
     if (!wait_for_file(out_device, 2s)) {
         LOG(ERROR) << "Failed to find " << out_device;
         return -ENOENT;
     }
 
->>>>>>> 5ba8aeaa
     unique_fd device_fd(open(out_device.c_str(), O_RDWR | O_CLOEXEC));
     if (device_fd.get() == -1) {
         PLOG(ERROR) << "Failed to open " << out_device;
